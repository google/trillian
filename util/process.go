--- conflicted
+++ resolved
@@ -56,13 +56,6 @@
 	signal.Notify(sigs, syscall.SIGINT, syscall.SIGTERM)
 	defer signal.Stop(sigs)
 
-<<<<<<< HEAD
-	// Now block main and wait for a signal
-	sig := <-sigs
-	glog.Warningf("Signal received: %v", sig)
-
-	doneFn()
-=======
 	// Wait for a signal or context cancellation.
 	select {
 	case sig := <-sigs:
@@ -71,5 +64,4 @@
 	case <-ctx.Done():
 		glog.Infof("AwaitSignal canceled: %v", ctx.Err())
 	}
->>>>>>> 75224462
 }