# TRILLIAN Changelog

## HEAD

* Start using `github.com/transparency-dev/merkle` as a replacement to the
  `merkle` libraries in this repository. This is not a breaking change, but
  we recommend clients also migrate over to this library at the earliest
  convenient time; the long term plan is to remove `merkle` from this repo.
* `countFromInformationSchema` function to add support for MySQL 8.

### Removals
<<<<<<< HEAD
* #2710: Unused `storage/tools/dumplib` was removed. The useful storage format
  regression test moved to `integration/format`.
=======
 * #2711: Unused `storage/tools/hasher` removed.

### Misc improvements

 * #2712: Fix MySQL world-writable config warning.
>>>>>>> 6f516121

## v1.4.0

* Recommended go version for development: 1.17
  * This is the version used by the cloudbuild presubmits. Using a
    different version can lead to presubmits failing due to unexpected
    diffs.
* GCP terraform script updated. GKE 1.19 and updated CPU type to E2

### Dependency updates
Many dep updates, including:
 * Upgraded to etcd v3 in order to allow grpc to be upgraded (#2195)
   * etcd was `v0.5.0-alpha.5`, now `v3.5.0`
 * grpc upgraded from `v1.29.1` to `v1.40.0`
 * certificate-transparency-go from `v1.0.21` to
   `v1.1.2-0.20210512142713-bed466244fa6`
 * protobuf upgraded from `v1` to `v2`
 * MySQL driver from `1.5.0` to `1.6.0`

### Cleanup
 * **Removed signatures from LogRoot and EntryTimestamps returned by RPCs** (reflecting that
   there should not be a trust boundary between Trillian and the personality.)
 * Removed the deprecated crypto.NewSHA256Signer function.
 * Finish removing the `LogMetadata.GetUnsequencedCounts()` method.
 * Removed the following APIs:
   - `TrillianLog.GetLeavesByHash`
   - `TrillianLog.GetLeavesByIndex`
   - `TrillianLog.QueueLeaves`
 * Removed the incomplete Postgres storage backend (#1298).
 * Deprecated `LogRootV1.Revision` field.
 * Moved `rfc6962` hasher one directory up to eliminate empty leftover package.
 * Removed unused `log_client` tool.
 * Various tidyups and improvements to merke & proof generation code.
 * Remove some remnants of experimental map.

### Storage refactoring
 * `NodeReader.GetMerkleNodes` does not accept revisions anymore. The
   implementations must use the transaction's `ReadRevision` instead.
 * `TreeStorage` migrated to using `compact.NodeID` type suitable for logs.
 * Removed the tree storage `ReadRevision` and `WriteRevision` methods.
   Revisions are now an implementation detail of the current storages. The
   change allows log implementations which don't need revisions.
 * Removed `Rollback` methods from storage interfaces, as `Close` is enough to
   cover the use-case.
 * Removed the unused `IsOpen` and `IsClosed` methods from transaction
   interfaces.
 * Removed the `ReadOnlyLogTX` interface, and put its only used
   `GetActiveLogIDs` method to `LogStorage`.
 * Inlined the `LogMetadata` interface to `ReadOnlyLogStorage`.
 * Inlined the `TreeStorage` interfaces to `LogStorage`.
 * Removed the need for the storage layer to return ephemeral node hashes. The
   application layer always requests for complete subtree nodes comprising the
   compact ranges corresponding to the requests.
 * Removed the single-tile callback from `SubtreeCache`, it uses only
   `GetSubtreesFunc` now.
 * Removed `SetSubtreesFunc` callback from `SubtreeCache`. The tiles should be
   written by the caller now, i.e. the caller must invoke the callback.

## v1.3.13
[Published 2021-02-16](https://github.com/google/trillian/releases/tag/v1.3.13)

### Cleanup
 * Removed the experimental map API.

## v1.3.12
[Published 2021-02-16](https://github.com/google/trillian/releases/tag/v1.3.12)

### Misc improvements

 * Removed unused `PeekTokens` method from the `quota.Manager` interface.
 * Ensure goroutines never block in the subtree cache (#2272).
 * Breaking unnecessary dependencies for Trillian clients:
   * Moved verifiers from `merkle` into `merkle/{log,map}verifier`sub-pacakges,
     reducing the amount of extra baggage inadvertently pulled in by clients.
  * Concrete hashers have been moved into subpackages, separating them from their
    registration code, allowing clients to directly pull just the hasher they're
    interested in and avoid the Trillian/hasher registry+protobuf deps.
 * Moved some packages intended for internal-only use into `internal` packages:
   * InMemoryMerkleTree (indended to only be used by Trillian tests)
 * Removed wrapper for etcd client (#2288).
 * Moved `--quota_system` and `--storage_system` flags to `main.go` so that they
   are initialised properly. It might break depending builds relying on these
   flags. Suggested fix: add the flags to `main.go`.
 * Made signer tolerate mastership election failures [#1150].
 * `testdb` no longer accepts the `--test_mysql_uri` flag, and instead honours the
   `TEST_MYSQL_URI` ENV var. This makes it easier to blanket configure tests to use a
   specific test DB instance.
 * Removed experimental Skylog folder (#2297).
 * Fixed a race condition in the operation manager that should only affect tests
   (#2302).
 * Run gofumpt formatter on the whole repository (#2315).
 * Refactor signer operation loop (#2294).

### Upgrades
 * Dockerfiles are now based on Go 1.13 image.
 * The etcd is now pinned to v3.4.12.
 * The golangci-lint suite is now at v1.36.0.
 * CI/CD has migrated from Travis to Google Cloud Build.
 * prometheus from 1.7.1 to 1.9.0 (#2239, #2270).
 * go-cmp from 0.5.2 to 0.5.4 (#2262).
 * apache/beam from 2.26.0+incompatible to 2.27.0+incompatible (#2273).
 * lib/pq from 1.8.0 to 1.9.0 (#2264).
 * go-redis from 6.15.8+incompatible to 6.15.9+incompatible (#2215).


### Process
 * Recognise that we do not follow strict semantic versioning practices.

## v1.3.11
[Published 2020-10-06](https://github.com/google/trillian/releases/tag/v1.3.11)

### Documentation

Added docs which describe the Claimant Model of transparency, a useful
framework for reasoning about the design and architecture of transparent
systems.

### Misc improvements

 * Fixed int to string conversion warnings for golang 1.15
 * Metric improvements for fetched leaf counts
 * Move tools.go into its own directory to help with dependencies

### Dependency updates
 * go-grpc-middleware from 1.2.0 to 1.2.2 (#2219, #2229)
 * stackdriver from 0.13.2 to 0.13.4 (#2220, #2223)
 * Google api from 0.28.0 to 0.29.0 (#2193)


## v1.3.10
[Published 2020-07-02](https://github.com/google/trillian/releases/tag/v1.3.10)

### Storage

The StorageProvider type and helpers have been moved from the server package to
storage. Aliases for the old types/functions are created for backward
compatibility, but the new code should not use them as we will remove them with
the next major version bump. The individual storage providers have been moved to
the corresponding packages, and are now required to be imported explicitly by
the main file in order to be registered. We are including only MySQL and
cloudspanner providers by default, since these are the ones that we support.

The cloudspanner storage is supported for logs only, while the Map storage API
is being polished and decoupled from the log storage API. We may return the
support when the new API is tested.

Support for storage of Ed25519 signatures has been added to the mysql and
postgres storage drivers (only applicable in new installations) and bugs
preventing correct usage of that algorithm have been fixed.

#### Storage TX Interfaces
- `QueueLeaves` has been removed from the `LogTreeTX` interface because
  `QueueLeaves` is not transactional.  All callers use the
  `QueueLeaves` function in the `LogStorage` interface.
- `AddSequencedLeaves` has been removed from the `LogTreeTX`.


### Log Changes

#### Monitoring & Metrics

The `queued_leaves` metric is removed, and replaced by `added_leaves` which
covers both `QueueLeaves` and `AddSequencedLeaves`, and is labeled by log ID.

#### MySQL Dequeueing Change #2159
mysql will now remove leaves from the queue inside of `UpdateLeaves` rather
than directly inside of `Dequeue`.
This change brings the behavior of the mysql storage implementation into line
with the spanner implementation and makes consistent testing possible.


### Map Changes

**The verifiable map is still experimental.**
APIs, such as SetLeaves, have been deprecated and will be deleted in the near
future. The semantics of WriteLeaves have become stricter: now it always
requires the caller to specify the write revision. These changes will not
affect the Trillian module semantic version due to the experimental status of
the Map.

Map API has been extended with Layout, GetTiles and SetTiles calls which allow
for more direct processing of sparse Merkle tree tiles in the application layer.
Map storage implementations are simpler, and no longer use the SubtreeCache.

The map client has been updated so that GetAndVerifyMapLeaves and
GetAndVerifyMapLeavesByRevision return the MapRoot for the revision at which the
leaves were fetched. Without this callers of GetAndVerifyMapLeaves in particular
were unable to reason about which map revision they were seeing. The
SetAndVerifyMapLeaves method was deleted.



## v1.3.9
[Published 2020-06-22](https://github.com/google/trillian/releases/tag/v1.3.9)

### Selected Dependency Updates
* etcd from v3.3.18 to 3.4.7 (#2090)
* etcd-operator from v0.9.1 to v0.9.4
* upgraded protoc version to latest (#2088)
* github.com/golang/protobuf to v1.4.1 (#2111)
* google.golang.org/grpc from v1.26 to 1.29.1 (#2108)


## v1.3.8
[Published 2020-05-12](https://github.com/google/trillian/releases/tag/v1.3.8)

### HTTP APIs

The HTTP/JSON APIs have been removed in favor of a pure gRPC intereface.
[grpcurl](https://github.com/fullstorydev/grpcurl) is the recommended way
of interacting with the gRPC API from the commandline.


## v1.3.7
[Published 2020-05-12](https://github.com/google/trillian/releases/tag/v1.3.7)

### Server Binaries

The `trillian_log_server`, `trillian_log_signer` and `trillian_map_server`
binaries have moved from `github.com/google/trillian/server/` to
`github.com/google/trillian/cmd`. A subset of the `server` package has also
moved and has been split into `cmd/internal/serverutil`, `quota/etcd` and
`quota/mysqlqm` packages.


## v1.3.6
[Published 2020-05-12](https://github.com/google/trillian/releases/tag/v1.3.6)

### Deployments

The Kubernetes configs will now provision 5 nodes for Trillian's Etcd cluster,
instead of 3 nodes.
[This makes the Etcd cluster more resilient](https://etcd.io/docs/v3.2.17/faq/#what-is-failure-tolerance)
to nodes becoming temporarily unavailable, such as during updates (it can now
tolerate 2 nodes being unavailable, instead of just 1).

### Monitoring & Metrics

A count of the total number of individual leaves the logserver attempts to
fetch via the GetEntries.* API methods has been added.


## v1.3.5
[Published 2020-05-12](https://github.com/google/trillian/releases/tag/v1.3.5)

### Log Changes

#### Potential sequencer hang fixed
A potential deadlock condition in the log sequencer when the process is
attempting to exit has been addressed.

### Quota

#### New Features

An experimental Redis-based `quota.Manager` implementation has been added.

#### Behaviour Changes

Quota used to be refunded for all failed requests. For uses of quota that were
to protect against abuse or fair utilization, this could allow infinite QPS in
situations that really should have the requests throttled. Refunds are now only
performed for tokens in `Global` buckets, which prevents tokens being leaked if
duplicate leaves are queued.

### Tools

The `licenses` tool has been moved from "scripts/licenses" to [a dedicated
repository](https://github.com/google/go-licenses).

### Bazel Changes

Python support is disabled unless we hear that the community cares about this
being re-enabled. This was broken by a downstream change and without a signal
from the Trillian community to say this is needed, the pragmatic action is to
not spend time investigating this issue.


## v1.3.4 - Invalid release, do not use.
[Published 2020-05-12](https://github.com/google/trillian/releases/tag/v1.3.4)


## v1.3.3 - Module fixes

Published 2019-10-31 17:30:00 +0000 UTC

Patch release to address Go Module issue. Removes `replace` directives in our
go.mod file now that our dependencies have fixed their invalid pseudo-version
issues.

## v1.3.2 - Module fixes

Published 2019-09-05 17:30:00 +0000 UTC

Patch release to address Go Module issue. Some dependencies use invalid pseudo-
versions in their go.mod files that Go 1.13 rejects. We've added `replace`
directives to our go.mod file to fix these invalid pseudo-versions.

## v1.3.1 - Module and Bazel fixes

Published 2019-08-16 15:00:00 +0000 UTC

Patch release primarily to address Go Module issue. v1.3.0 declared a dependency
on github.com/russross/blackfriday/v2 v2.0.1+incompatible which made downstream
dependencies suffer.

## v1.3.0

Published 2019-07-17 15:00:00 +0000 UTC

### Storage APIs GetSignedLogRoot / SetSignedLogRoot now take pointers

This at the storage layer and does not affect the log server API.
This is part of work to fix proto buffer usages where they are passed
by value or compared by generic code like `reflect.DeepEquals()`. Passing
them by value creates shallow copies that can share internal state. As the
generated structs contain additional exported `XXX_` fields generic
comparisons using all fields can produce incorrect results.

### Storage Commit takes context.Context

To support passing a context down to `NodeStorage.SetLeaves`, and remove various `context.TODO()`s,
the following functions have been modified to accept a `context.Context` parameter:

- `storage/cache.NodeStorage.SetLeaves`
- `storage/cache.SetSubtreesFunc`
- `storage/cache.SubtreeCache.Flush`
- `storage.ReadonlyLogTX.Commit`

### Go Module Support

Go Module support has been enabled. Please use GO111MODULE=on to build Trillian.
Updating dependencies no longer requires updating the vendor directory.

### TrillianMapWrite API
New API service for writing to the Trillian Map. This allows APIs such as
GetLeavesByRevisionNoProof to be removed from the read API, and these methods to
be tuned & provisioned differently for read vs write performance.

### GetLeavesByRevisionNoProof API
Allow map clients to forgo fetching inclusion proofs.
This dramatically speeds things up for clients that don't need verifiability.
This situation occurs in some situation where a Trillian personality is
interacting directly with the Trillian Map.

### GetMapLeafByRevision API
New GetMapLeafByRevision API for fetching a single map leaf. This allows there
to be a separate API end point for fetching a single leaf vs. the batch
GetMapLeavesByRevision API which is much slower when many leaves are requested.
This supports separate monitoring and alerting for different traffic patterns.

### Add Profiling Flags to Binaries

The `trillian_log_server`, `trillian_log_signer` and `trillian_map_server`
binaries now have CPU and heap profiling flags. Profiling is off by default.
For more details see the
[Go Blog](https://blog.golang.org/profiling-go-programs).
### Map performance tweaks

The map mode has had some performance tweaks added:
* A workaround for locking issues which affect the map when it's used in
  single-transaction mode.

### Introduce BatchInclusionProof function

Added a batch version of the Merkle Tree InclusionProof function.

Updated the map RPC for getLeaves to use the new batch function to improve
efficiency.

### Google Cloud Spanner support

Google Cloud Spanner is now a supported storage backend for maps.

The admin API calls to list trees backed by Cloud Spanner trees are fixed.

### RPC Server Transaction Leaks Fixed

There were some cases where the Log RPC server could leak storage transactions
in error situations. These have now been fixed. If you have a custom storage
implementation review the fixes made to the MySQL Log storage to see if they
need to be applied to your code (`storage/mysql/log_storage.go`). The Map
server had similar issues but these were fixed without requiring changes to
storage code.

### GetLatestSignedLogRoot With Consistency Proof

`GetLatestSignedLogRoot` in the LogServer will return a consistency proof if
`first_tree_size` > 0. This reduces the number of RPC calls from logClient from
2 to 1 in `client.getAndVerifyLatestRoot`.

### Testing

Support has been added for testing against a locally running mysql docker image,
in addition to a locally running mysql instance.

### Deprecated Fields Removed From SignedLogRoot Proto

*Important Note*: For use in Certificate Transparency this version of the
logserver binary won't work properly with an older CTFE. Make sure to update the
CTFE servers to a current version (built from a git checkout after March 20th
2019) before deploying logservers that include this change or deploy them
together with this release. Failure to do this can result in 5XX errors being
returned to clients when the old handler code tries to access fields in
responses that no longer exist.

All the fields marked as deprecated in this proto have been removed. All the
same fields are available via the TLS marshalled log root in the proto. Updating
affected code is straightforward.

Normally, clients will want to verify that the signed root is correctly signed.
This is the preferred way to interact with the root data.

There is a utility function provided that will verify the signature and unpack
the TLS data. It works well in conjunction with a `LogVerifier`. The public key
of the server is required.

```go
verifier := client.NewLogVerifier(rfc6962.DefaultHasher, pk, crypto.SHA256)
root, err := crypto.VerifySignedLogRoot(verifier.PubKey, verifier.SigHash, resp.SignedLogRoot)
if err != nil {
  // Signature verified and unmarshalled correctly. The struct may now
  // be used.
  if root.TreeSize > 0 {
    // Non empty tree.
  }
}
```

### MySQL changes

#### Configurable number of connections for MySQL

Two new flags have been added that limit connections to MySQL database servers:

-   `--mysql_max_conns` - limits the total number of database connections
-   `--mysql_max_idle_conns` - limits the number of idle database connections

By default, there is no maximum number of database connections. However, the
database server will likely impose limits on the number of connections. The
default limit on idle connections is controlled by
[Go's `sql` package](https://golang.org/pkg/database/sql/#DB.SetMaxIdleConns).

#### Enfored no concurrent use of MySQL tx

Concurrently using a single MySQL transaction can cause the driver to error
out, so we now attempt to prevent this from happening.

### Removal of length limits for a tree's `display_name` and `description`

Previously, these were restricted to 20 bytes and 200 bytes respectively. These
limits have been removed. However, the underlying storage implementation may
still impose its own limitations.

### Server validation of leaf hashes

The log server now checks that leaf hashes are the correct length and returns
an InvalidArgument error if they are not. Previously, GetLeavesByHash would
simply not return any matching leaves for invalid hashes, and
GetInclusionProofByHash would return a NotFound error.

### Map client

A [MapClient](client/map_client.go) has been added to simplify interacting with
the map server.

### Database Schema

This version includes a change to the MySQL and Postgres database schemas to add
an index on the `SequencedLeafData` table. This improves performance for
inclusion proof queries.

### Deployments

The Trillian Docker images now accept GOFLAGS and GO111MODULE arguments
and set them as environment variables inside the Docker container.

The [db\_server Docker image](examples/deployment/docker/db_server/Dockerfile)
is now based on
[the MySQL 5.7 image from the Google Cloud Marketplace](https://console.cloud.google.com/marketplace/details/google/mysql5),
rather than the [official MySQL 5.7 image](https://hub.docker.com/_/mysql).
This Dockerfile supercedes Dockerfile.db, which has been removed.

There is now a [mysql.cnf file](examples/deployment/docker/db_server/mysql.cnf)
alongside the Dockerfile that makes it easy to build the image with a custom
configuration, e.g. to allow MySQL to use more memory.

The `trillian-log-service` and `trillian-log-signer` Kubernetes services will
now have load balancers configured for them that expose those services outside
of the Kubernetes cluster. This makes it easier to access their APIs. When
deployed on Google Cloud, these will be
[Internal Load Balancers](https://cloud.google.com/kubernetes-engine/docs/how-to/internal-load-balancing).
Note that this change **cannot be applied to an existing deployment**; delete
the existing Kubernetes services and redeploy them, otherwise you'll see an
error similar to `The Service "trillian-log-service" is invalid: spec.clusterIP:
Invalid value: "": field is immutable`.

A working [Docker Compose](https://docs.docker.com/compose/) configuration is
now available and can be used to bring up a local Trillian deployment for
testing and experimental purposes:

```shell
docker-compose -f examples/deployment/docker-compose.yml up
```

Docker Compose v3.1 or higher is required.

The Terraform, Kubernetes and Docker configuration files, as well as various
scripts, all now use the same, consistently-named environment variables for
MySQL-related data (e.g. `MYSQL_DATABASE`). The variable names are based on
those for the
[MySQL Docker image](https://hub.docker.com/_/mysql#environment-variables).

Docker images have been upgraded from Go 1.9 to 1.11. They now use ["Distroless"
base images](https://github.com/GoogleContainerTools/distroless).

### Dropped metrics

Quota metrics with specs of the form `users/<user>/read` and
`users/<user>/write` are no longer exported by the Trillian binaries (as they
lead to excessive storage requirements for Trillian metrics).

### Resilience improvements in `log_signer`

#### Add timeout to sequencing loop

Added a timeout to the context in the sequencing loop, with a default of 60s.

#### Fix Operation Loop Hang

Resolved a bug that would hide errors and cause the `OperationLoop` to hang
until process exit if any error occurred.

### Linting toolchain migration

gometalinter has been replaced with golangci-lint for improved performance and
Go module support.

### Compact Merkle tree data structures

`CompactMerkleTree` has been removed from `github.com/google/trillian/merkle`,
and a new package `github.com/google/trillian/merkle/compact` was introduced.  A
new powerful data structure named "compact range" has been added to that
package, and is now used throughout the repository instead of the compact tree.
It is a generalization of the previous structure, as it allows manipulating
arbitrary sub-ranges of leaves rather than only prefixes.

### Storage API changes

The internal storage API is modified so that the ReadOnlyTreeTX.ReadRevision and
TreeWriter.WriteRevision entrypoints take a context.Context parameter and return
an optional error.

The `SubtreeCache.GetNodeHash()` method is no longer exported.

The memory storage provider has been refactored to make it more consistent with
the other storage providers.

The `LogMetadata.GetUnsequencedCounts()` method has been removed.

`NodeReader.GetMerkleNodes` now must return `Node` objects in the same order as
node IDs requested. Storage implementations known to us already adhere to this
requirement.

### Maphammer improvements

The maphammer test tool for the experimental Trillian Map has been enhanced.

### Default values changed for some signer flags

The following flags for the signer have new default values:

-   `--sequencer_interval`: changed from 10 seconds to 100 milliseconds
-   `--batch_size`: changed from 50 to 1000

These changes improve the signer's throughput and latency under typical
conditions.

### Master election refactoring

The `--resign_odds` flag in `logsigner` is removed, in favor of a more generic
`--master_hold_jitter` flag. Operators using this flag are advised to set the
jitter to `master_check_interval * resign_odds * 2` to achieve similar behavior.

The `--master_check_interval` flag is removed from `logsigner`.

`logsigner` switched to using a new master election interface contained in
`util/election2` package. The interfaces in `util/election` are removed.

### `CONIKS_SHA256` hash strategy added

Support has been added for a CONIKS sparse tree hasher with SHA256 as the hash
algorithm. Set a tree's `hash_strategy` to `CONIKS_SHA256` to use it.

### Performance

The performance of `SetLeaves` requests on the Map has been slightly improved.
The performance of `GetConsistencyProof` requests has been improved when using
MySQL.

### Logging

Some warning-level logging has been removed from the sequencer in favour of
returning the same information via the returned error. The caller may still
choose to log this information. This allows storage implementations that retry
transactions to suppress warnings when a transaction initially fails but a retry
succeeds.

Some incorrectly-formatted log messages have been fixed.

### Documentation

[API documentation in Markdown format](docs/api.md) is now available.

### Other

The `TimeSource` type (and other time utils) moved to a separate `util/clock`
package, extended with a new `Timer` interface that allows mocking `time.Timer`.

The `Sequencer.SignRoot()` method has been removed.

## v1.2.1 - Map race fixed. TLS client support. LogClient improvements

Published 2018-08-20 10:31:00 +0000 UTC

### Servers

A race condition was fixed that affected sparse Merkle trees as served by the
map server.

### Utilities / Binaries

The `maphammer` uses a consistent empty check, fixing spurious failures in some
tests.

The `createtree` etc. set of utilities now support TLS via the `-tls-cert-file`
flag. This support is also available as a client module.

### Log Client

`GetAndVerifyInclusionAtIndex` no longer updates the clients root on every
access as this was an unexpected side effect. Clients now have explicit control
of when the root is updated by calling `UpdateRoot`.

A root parameter is now required when log clients are constructed.

The client will now only retry requests that fail with the following errors:

-   Aborted
-   DeadlineExceeded
-   ResourceExhausted
-   Unavailable

There is one exception - it will also retry InitLog/InitMap requests that fail
due to a FailedPrecondition error.

### Other

The Travis build script has been updated for newer versions of MySQL (5.7
through MySQL 8) and will no longer work with 5.6.

Commit
[f3eaa887163bb4d2ea4b4458cb4e7c5c2f346bc6](https://api.github.com/repos/google/trillian/commits/f3eaa887163bb4d2ea4b4458cb4e7c5c2f346bc6)
Download [zip](https://api.github.com/repos/google/trillian/zipball/v1.2.1)

## v1.2.0 - Signer / Quota fixes. Error mapping fix. K8 improvements

Published 2018-06-25 10:42:52 +0000 UTC

The Log Signer now tries to avoid creating roots older than ones that already
exist. This issue has been seen occurring on a test system. Important note: If
running this code in production allowing clocks to drift out of sync between
nodes can cause other problems including for clustering and database
replication.

The Log Signer now publishes metrics for the logs that it is actively signing.
In a clustered environment responsibility can be expected to move around between
signer instances over time.

The Log API now allows personalities to explicitly list a vector of identifiers
which should be charged for `User` quota. This allows a more nuanced application
of request rate limiting across multiple dimensions. Some fixes have also been
made to quota handling e.g. batch requests were not reserving the appropriate
quota. Consult the corresponding PRs for more details.

For the log RPC server APIs `GetLeavesByIndex` and `GetLeavesByRange` MySQL
storage has been modified to return status codes that match CloudSpanner.
Previously some requests with out of range parameters were receiving 5xx error
status rather than 4xx when errors were mapped to the HTTP space by CTFE.

The Kubernetes deployment scripts continue to evolve and improve.

Commit
[aef10347dba1bd86a0fcb152b47989d0b51ba1fa](https://api.github.com/repos/google/trillian/commits/aef10347dba1bd86a0fcb152b47989d0b51ba1fa)
Download [zip](https://api.github.com/repos/google/trillian/zipball/v1.2.0)

## v1.1.1 - CloudSpanner / Tracing / Health Checks

Published 2018-05-08 12:55:34 +0000 UTC

More improvements have been made to the CloudSpanner storage code. CloudSpanner
storage has now been tested up to ~3.1 billion log entries.

Explicit health checks have been added to the gRPC Log and Map servers (and the
log signer). The HTTP endpoint must be enabled and the checks will serve on
`/healthz` where a non 200 response means the server is unhealthy. The example
Kubernetes deployment configuration has been updated to include them. Other
improvements have been made to the Kubernetes deployment scripts and docs.

The gRPC Log and Map servers have been instrumented for tracing with
[OpenCensus](https://opencensus.io/). For GCP it just requires the `--tracing`
flag to be added and results will be available in the GCP console under
StackDriver -> Trace.

Commit
[3a68a845f0febdd36937c15f1d97a3a0f9509440](https://api.github.com/repos/google/trillian/commits/3a68a845f0febdd36937c15f1d97a3a0f9509440)
Download [zip](https://api.github.com/repos/google/trillian/zipball/v1.1.1)

## v1.1.0 - CloudSpanner Improvements & Log Root structure changes etc.

Published 2018-04-17 08:02:50 +0000 UTC

Changes are in progress (e.g. see #1037) to rework the internal signed root
format used by the log RPC server to be more useful / interoperable. Currently
they are mostly internal API changes to the log and map servers. However, the
`signature` and `log_id` fields in SignedLogRoot have been deleted and users
must unpack the serialized structure to access these now. This change is not
backwards compatible.

Changes have been made to log server APIs and CT frontends for when a request
hits a server that has an earlier version of the tree than is needed to satisfy
the request. In these cases the log server used to return an error but now
returns an empty proof along with the current STH it has available. This allows
clients to detect these cases and handle them appropriately.

The CloudSpanner schema has changed. If you have a database instance you'll need
to recreate it with the new schema. Performance has been noticeably improved
since the previous release and we have tested it to approx one billion log
entries. Note: This code is still being developed and further changes are
possible.

Support for `sqlite` in unit tests has been removed because of ongoing issues
with flaky tests. These were caused by concurrent accesses to the same database,
which it doesn't support. The use of `sqlite` in production has never been
supported and it should not be used for this.

Commit
[9a5dc6223bab0e1061b66b49757c2418c47b9f29](https://api.github.com/repos/google/trillian/commits/9a5dc6223bab0e1061b66b49757c2418c47b9f29)
Download [zip](https://api.github.com/repos/google/trillian/zipball/v1.1.0)

## v1.0.8 - Docker Updates / Freezing Logs / CloudSpanner Options

Published 2018-03-08 13:42:11 +0000 UTC

The Docker image files have been updated and the database has been changed to
`MariaDB 10.1`.

A `ReadOnlyStaleness` option has been added to the experimental CloudSpanner
storage. This allows for tuning that might increase performance in some
scenarios by issuing read transactions with the `exact_staleness` option set
rather than `strong_read`. For more details see the
[CloudSpanner TransactionOptions](https://cloud.google.com/spanner/docs/reference/rest/v1/TransactionOptions)
documentation.

The `LogVerifier` interface has been removed from the log client, though the
functionality is still available. It is unlikely that there were implementations
by third-parties.

A new `TreeState DRAINING` has been added for trees with `TreeType LOG`. This is
to support logs being cleanly frozen. A log tree in this state will not accept
new entries via `QueueLeaves` but will continue to integrate any that were
previously queued. When the queue of pending entries has been emptied the tree
can be set to the `FROZEN` state safely. For MySQL storage this requires a
schema update to add `'DRAINING'` to the enum of valid states.

A command line utility `updatetree` has been added to allow tree states to be
changed. This is also to support cleanly freezing logs.

A 'howto' document has been added that explains how to freeze a log tree using
the features added in this release.

Commit
[0e6d950b872d19e42320f4714820f0fe793b9913](https://api.github.com/repos/google/trillian/commits/0e6d950b872d19e42320f4714820f0fe793b9913)
Download [zip](https://api.github.com/repos/google/trillian/zipball/v1.0.8)

## v1.0.7 - Storage API Changes, Schema Tweaks

Published 2018-03-01 11:16:32 +0000 UTC

Note: A large number of storage related API changes have been made in this
release. These will probably only affect developers writing their own storage
implementations.

A new tree type `ORDERED_LOG` has been added for upcoming mirror support. This
requires a schema change before it can be used. This change can be made when
convenient and can be deferred until the functionality is available and needed.
The definition of the `TreeType` column enum should be changed to `ENUM('LOG',
'MAP', 'PREORDERED_LOG') NOT NULL`

Some storage interfaces were removed in #977 as they only had one
implementation. We think this won't cause any impact on third parties and are
willing to reconsider this change if it does.

The gRPC Log and Map server APIs have new methods `InitLog` and `InitMap` which
prepare newly created trees for use. Attempting to use trees that have not been
initialized will return the `FAILED_PRECONDITION` error
`storage.ErrTreeNeedsInit`.

The gRPC Log server API has new methods `AddSequencedLeaf` and
`AddSequencedLeaves`. These are intended to support mirroring applications and
are not yet implemented.

Storage APIs have been added such as `ReadWriteTransaction` which allows the
underlying storage to manage the transaction and optionally retry until success
or timeout. This is a more natural fit for some types of storage API such as
[CloudSpanner](https://cloud.google.com/spanner/docs/transactions) and possibly
other environments with managed transactions.

The older `BeginXXX` methods were removed from the APIs. It should be fairly
easy to convert a custom storage implementation to the new API format as can be
seen from the changes made to the MySQL storage.

The `GetOpts` options are no longer used by storage. This fixed the strange
situation of storage code having to pass manufactured dummy instances to
`GetTree`, which was being called in all the layers involved in request
processing. Various internal APIs were modified to take a `*trillian.Tree`
instead of an `int64`.

A new storage implementation has been added for CloudSpanner. This is currently
experimental and does not yet support Map trees. We have also added Docker
examples for running Trillian in Google Cloud with CloudSpanner.

The maximum size of a `VARBINARY` column in MySQL is too small to properly
support Map storage. The type has been changed in the schema to `MEDIUMBLOB`.
This can be done in place with an `ALTER TABLE` command but this could very be
slow for large databases as it is a change to the physical row layout. Note:
There is no need to make this change to the database if you are only using it
for Log storage e.g. for Certificate Transparency servers.

The obsolete programs `queue_leaves` and `fetch_leaves` have been deleted.

Commit
[7d73671537ca2a4745dc94da3dc93d32d7ce91f1](https://api.github.com/repos/google/trillian/commits/7d73671537ca2a4745dc94da3dc93d32d7ce91f1)
Download [zip](https://api.github.com/repos/google/trillian/zipball/v1.0.7)

## v1.0.6 - GetLeavesByRange. 403 Permission Errors. Signer Metrics.

Published 2018-02-05 16:00:26 +0000 UTC

A new log server RPC API has been added to get leaves in a range. This is a more
natural fit for CT type applications as it more closely follows the CT HTTP API.

The server now returns 403 for permission denied where it used to return 500
errors. This follows the behaviour of the C++ implementation.

The log signer binary now reports metrics for the number it has signed and the
number of errors that have occurred. This is intended to give more insight into
the state of the queue and integration processing.

Commit
[b20b3109af7b68227c83c5d930271eaa4f0be771](https://api.github.com/repos/google/trillian/commits/b20b3109af7b68227c83c5d930271eaa4f0be771)
Download [zip](https://api.github.com/repos/google/trillian/zipball/v1.0.6)

## v1.0.5 - TLS, Merge Delay Metrics, Easier Admin Tests

Published 2018-02-07 09:41:08 +0000 UTC

The API protos have been rebuilt with gRPC 1.3.

Timestamps have been added to the log leaves in the MySQL database. Before
upgrading to this version you **must** make the following schema changes:

*   Add the following column to the `LeafData` table. If you have existing data
    in the queue you might have to remove the NOT NULL clause:
    `QueueTimestampNanos BIGINT NOT NULL`

*   Add the following column to the `SequencedLeafData` table:
    `IntegrateTimestampNanos BIGINT NOT NULL`

The above timestamps are used to export metrics via monitoring that give the
merge delay for each tree that is in use. This is a good metric to use for
alerting on.

The Log and Map RPC servers now support TLS.

AdminServer tests have been improved.

Commit
[dec673baf984c3d22d7b314011d809258ec36821](https://api.github.com/repos/google/trillian/commits/dec673baf984c3d22d7b314011d809258ec36821)
Download [zip](https://api.github.com/repos/google/trillian/zipball/v1.0.5)

## v1.0.4 - Fix election issue. Large vendor updates.

Published 2018-02-05 15:42:25 +0000 UTC

An issue has been fixed where the master for a log could resign from the
election while it was in the process of integrating a batch of leaves. We do not
believe this could cause any issues with data integrity because of the versioned
tree storage.

This release includes a large number of vendor commits merged to catch up with
etcd 3.2.10 and gRPC v1.3.

Commit
[1713865ecca0dc8f7b4a8ed830a48ae250fd943b](https://api.github.com/repos/google/trillian/commits/1713865ecca0dc8f7b4a8ed830a48ae250fd943b)
Download [zip](https://api.github.com/repos/google/trillian/zipball/v1.0.4)

## v1.0.3 - Auth API. Interceptor fixes. Request validation + More

Published 2018-02-05 15:33:08 +0000 UTC

An authorization API has been added to the interceptors. This is intended for
future development and integration.

Issues where the interceptor would not time out on `PutTokens` have been fixed.
This should make the quota system more robust.

A bug has been fixed where the interceptor did not pass the context deadline
through to other requests it made. This would cause some failing requests to do
so after longer than the deadline with a misleading reason in the log. It did
not cause request failures if they would otherwise succeed.

Metalinter has been added and the code has been cleaned up where appropriate.

Docker and Kubernetes scripts have been available and images are now built with
Go 1.9.

Sqlite has been introduced for unit tests where possible. Note that it is not
multi threaded and cannot support all our testing scenarios. We still require
MySQL for integration tests. Please note that Sqlite **must not** be used for
production deployments as RPC servers are multi threaded database clients.

The Log RPC server now applies tighter validation to request parameters than
before. It's possible that some requests will be rejected. This should not
affect valid requests.

The admin server will only create trees for the log type it is hosted in. For
example the admin server running in the Log server will not create Map trees.
This may be reviewed in future as applications can legitimately use both tree
types.

Commit
[9d08b330ab4270a8e984072076c0b3e84eb4601b](https://api.github.com/repos/google/trillian/commits/9d08b330ab4270a8e984072076c0b3e84eb4601b)
Download [zip](https://api.github.com/repos/google/trillian/zipball/v1.0.3)

## v1.0.2 - TreeGC, Go 1.9, Update Private Keys.

Published 2018-02-05 15:18:40 +0000 UTC

Go 1.9 is required.

It is now possible to update private keys via the admin API and this was added
to the available field masks. The key storage format has not changed so we
believe this change is transparent.

Deleted trees are now garbage collected after an interval. This hard deletes
them and they cannot be recovered. Be aware of this before upgrading if you have
any that are in a soft deleted state.

The Admin RPC API has been extended to allow trees to be undeleted - up to the
point where they are hard deleted as set out above.

Commit
[442511ad82108654033c9daa4e72f8a79691dd32](https://api.github.com/repos/google/trillian/commits/442511ad82108654033c9daa4e72f8a79691dd32)
Download [zip](https://api.github.com/repos/google/trillian/zipball/v1.0.2)

## v1.0.1 - Batched Queue Option Added

Published 2018-02-05 14:49:33 +0000 UTC

Apart from fixes this release includes the option for a batched queue. This has
been reported to allow faster sequencing but is not enabled by default.

If you want to switch to this you must build the code with the `--tags
batched_queue` option. You must then also apply a schema change if you are
running with a previous version of the database. Add the following column to the
`Unsequenced` table:

`QueueID VARBINARY(32) DEFAULT NULL`

If you don't plan to switch to the `batched_queue` mode then you don't need to
make the above change.

Commit
[afd178f85c963f56ad2ae7d4721d139b1d6050b4](https://api.github.com/repos/google/trillian/commits/afd178f85c963f56ad2ae7d4721d139b1d6050b4)
Download [zip](https://api.github.com/repos/google/trillian/zipball/v1.0.1)

## v1.0 - First Log version we believe was ready for use. To support CT.

Published 2018-02-05 13:51:55 +0000 UTC

Quota metrics published. Quota admin api + server implemented. Improvements to
local / AWS deployment. Map fixes and further development. ECDSA key handling
improvements. Key factory improvements. Code coverage added. Quota integration
test added. Etcd quota support in log and map connected up. Incompatibility with
C++ code fixed where consistency proof requests for first == second == 0 were
rejected.

Commit
[a6546d092307f6e0d396068066033b434203824d](https://api.github.com/repos/google/trillian/commits/a6546d092307f6e0d396068066033b434203824d)
Download [zip](https://api.github.com/repos/google/trillian/zipball/v1.0)<|MERGE_RESOLUTION|>--- conflicted
+++ resolved
@@ -9,16 +9,14 @@
 * `countFromInformationSchema` function to add support for MySQL 8.
 
 ### Removals
-<<<<<<< HEAD
-* #2710: Unused `storage/tools/dumplib` was removed. The useful storage format
+
+ * #2710: Unused `storage/tools/dumplib` was removed. The useful storage format
   regression test moved to `integration/format`.
-=======
  * #2711: Unused `storage/tools/hasher` removed.
 
 ### Misc improvements
 
  * #2712: Fix MySQL world-writable config warning.
->>>>>>> 6f516121
 
 ## v1.4.0
 
