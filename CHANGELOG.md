--- conflicted
+++ resolved
@@ -11,17 +11,15 @@
 [the MySQL 5.7 image from the Google Cloud Marketplace](https://console.cloud.google.com/marketplace/details/google/mysql5),
 rather than the [official MySQL 5.7 image](https://hub.docker.com/_/mysql).
 
-<<<<<<< HEAD
 There is now a [mysql.cnf file](examples/deployment/docker/db_server/mysql.cnf)
 alongside the Dockerfile that makes it easy to build the image with a custom
 configuration, e.g. to allow MySQL to use more memory.
-=======
+
 The `trillian-log-service` and `trillian-log-signer` Kubernetes services will
 now have load balancers configured for them that expose those services outside
 of the Kubernetes cluster. This makes it easier to access their APIs. When
 deployed on Google Cloud, these will be
 [Internal Load Balancers](https://cloud.google.com/kubernetes-engine/docs/how-to/internal-load-balancing).
->>>>>>> 6f60318a
 
 ### Dropped metrics
 
