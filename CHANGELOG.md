# TRILLIAN Changelog

## HEAD

Not yet released; provisionally v2.0.0 (may change).

<<<<<<< HEAD
=======
## v1.3.1 - Module and Bazel fixes

Published 2019-08-16 15:00:00 +0000 UTC

Patch release primarily to address Go Module issue. v1.3.0 declared a dependency
on github.com/russross/blackfriday/v2 v2.0.1+incompatible which made downstream
dependencies suffer.

>>>>>>> 302b47d1
## v1.3.0

Published 2019-07-17 15:00:00 +0000 UTC

### Storage APIs GetSignedLogRoot / SetSignedLogRoot now take pointers

This at the storage layer and does not affect the log server API.
This is part of work to fix proto buffer usages where they are passed
by value or compared by generic code like `reflect.DeepEquals()`. Passing
them by value creates shallow copies that can share internal state. As the
generated structs contain additional exported `XXX_` fields generic
comparisons using all fields can produce incorrect results.

### Storage Commit takes context.Context

To support passing a context down to `NodeStorage.SetLeaves`, and remove various `context.TODO()`s, 
the following functions have been modified to accept a `context.Context` parameter:

- `storage/cache.NodeStorage.SetLeaves`
- `storage/cache.SetSubtreesFunc`
- `storage/cache.SubtreeCache.Flush`
- `storage.ReadonlyLogTX.Commit`

### Go Module Support

Go Module support has been enabled. Please use GO111MODULE=on to build Trillian.
Updating dependencies no longer requires updating the vendor directory.

### TrillianMapWrite API
New API service for writing to the Trillian Map. This allows APIs such as
GetLeavesByRevisionNoProof to be removed from the read API, and these methods to
be tuned & provisioned differently for read vs write performance.

### GetLeavesByRevisionNoProof API
Allow map clients to forgo fetching inclusion proofs.
This dramatically speeds things up for clients that don't need verifiability.
This situation occurs in some situation where a Trillian personality is
interacting directly with the Trillian Map. 

### GetMapLeafByRevision API
New GetMapLeafByRevision API for fetching a single map leaf. This allows there
to be a separate API end point for fetching a single leaf vs. the batch
GetMapLeavesByRevision API which is much slower when many leaves are requested.
This supports separate monitoring and alerting for different traffic patterns.

### Add Profiling Flags to Binaries

The `trillian_log_server`, `trillian_log_signer` and `trillian_map_server`
binaries now have CPU and heap profiling flags. Profiling is off by default.
For more details see the
[Go Blog](https://blog.golang.org/profiling-go-programs).
### Map performance tweaks

The map mode has had some performance tweaks added:
* A workaround for locking issues which affect the map when it's used in
  single-transaction mode.

### Introduce BatchInclusionProof function

Added a batch version of the Merkle Tree InclusionProof function.

Updated the map RPC for getLeaves to use the new batch function to improve
efficiency.

### Google Cloud Spanner support

Google Cloud Spanner is now a supported storage backend for maps.

The admin API calls to list trees backed by Cloud Spanner trees are fixed.

### RPC Server Transaction Leaks Fixed

There were some cases where the Log RPC server could leak storage transactions
in error situations. These have now been fixed. If you have a custom storage
implementation review the fixes made to the MySQL Log storage to see if they
need to be applied to your code (`storage/mysql/log_storage.go`). The Map
server had similar issues but these were fixed without requiring changes to
storage code.

### GetLatestSignedLogRoot With Consistency Proof

`GetLatestSignedLogRoot` in the LogServer will return a consistency proof if
`first_tree_size` > 0. This reduces the number of RPC calls from logClient from
2 to 1 in `client.getAndVerifyLatestRoot`.

### Testing

Support has been added for testing against a locally running mysql docker image,
in addition to a locally running mysql instance.

### Deprecated Fields Removed From SignedLogRoot Proto

*Important Note*: For use in Certificate Transparency this version of the
logserver binary won't work properly with an older CTFE. Make sure to update the
CTFE servers to a current version (built from a git checkout after March 20th
2019) before deploying logservers that include this change or deploy them
together with this release. Failure to do this can result in 5XX errors being
returned to clients when the old handler code tries to access fields in
responses that no longer exist.

All the fields marked as deprecated in this proto have been removed. All the
same fields are available via the TLS marshalled log root in the proto. Updating
affected code is straightforward.

Normally, clients will want to verify that the signed root is correctly signed.
This is the preferred way to interact with the root data.

There is a utility function provided that will verify the signature and unpack
the TLS data. It works well in conjunction with a `LogVerifier`. The public key
of the server is required.

```go
verifier := client.NewLogVerifier(rfc6962.DefaultHasher, pk, crypto.SHA256)
root, err := crypto.VerifySignedLogRoot(verifier.PubKey, verifier.SigHash, resp.SignedLogRoot)
if err != nil {
  // Signature verified and unmarshalled correctly. The struct may now
  // be used.
  if root.TreeSize > 0 {
    // Non empty tree.
  }
}
```

### MySQL changes

#### Configurable number of connections for MySQL

Two new flags have been added that limit connections to MySQL database servers:

-   `--mysql_max_conns` - limits the total number of database connections
-   `--mysql_max_idle_conns` - limits the number of idle database connections

By default, there is no maximum number of database connections. However, the
database server will likely impose limits on the number of connections. The
default limit on idle connections is controlled by
[Go's `sql` package](https://golang.org/pkg/database/sql/#DB.SetMaxIdleConns).

#### Enfored no concurrent use of MySQL tx

Concurrently using a single MySQL transaction can cause the driver to error
out, so we now attempt to prevent this from happening.

### Removal of length limits for a tree's `display_name` and `description`

Previously, these were restricted to 20 bytes and 200 bytes respectively. These
limits have been removed. However, the underlying storage implementation may
still impose its own limitations.

### Server validation of leaf hashes

The log server now checks that leaf hashes are the correct length and returns
an InvalidArgument error if they are not. Previously, GetLeavesByHash would
simply not return any matching leaves for invalid hashes, and
GetInclusionProofByHash would return a NotFound error.

### Map client

A [MapClient](client/map_client.go) has been added to simplify interacting with
the map server.

### Database Schema

This version includes a change to the MySQL and Postgres database schemas to add
an index on the `SequencedLeafData` table. This improves performance for
inclusion proof queries.

### Deployments

The Trillian Docker images now accept GOFLAGS and GO111MODULE arguments
and set them as environment variables inside the Docker container.

The [db\_server Docker image](examples/deployment/docker/db_server/Dockerfile)
is now based on
[the MySQL 5.7 image from the Google Cloud Marketplace](https://console.cloud.google.com/marketplace/details/google/mysql5),
rather than the [official MySQL 5.7 image](https://hub.docker.com/_/mysql).
This Dockerfile supercedes Dockerfile.db, which has been removed.

There is now a [mysql.cnf file](examples/deployment/docker/db_server/mysql.cnf)
alongside the Dockerfile that makes it easy to build the image with a custom
configuration, e.g. to allow MySQL to use more memory.

The `trillian-log-service` and `trillian-log-signer` Kubernetes services will
now have load balancers configured for them that expose those services outside
of the Kubernetes cluster. This makes it easier to access their APIs. When
deployed on Google Cloud, these will be
[Internal Load Balancers](https://cloud.google.com/kubernetes-engine/docs/how-to/internal-load-balancing).
Note that this change **cannot be applied to an existing deployment**; delete
the existing Kubernetes services and redeploy them, otherwise you'll see an
error similar to `The Service "trillian-log-service" is invalid: spec.clusterIP:
Invalid value: "": field is immutable`.

A working [Docker Compose](https://docs.docker.com/compose/) configuration is
now available and can be used to bring up a local Trillian deployment for
testing and experimental purposes:

```shell
docker-compose -f examples/deployment/docker-compose.yml up
```

Docker Compose v3.1 or higher is required.

The Terraform, Kubernetes and Docker configuration files, as well as various
scripts, all now use the same, consistently-named environment variables for
MySQL-related data (e.g. `MYSQL_DATABASE`). The variable names are based on
those for the
[MySQL Docker image](https://hub.docker.com/_/mysql#environment-variables).

Docker images have been upgraded from Go 1.9 to 1.11. They now use ["Distroless"
base images](https://github.com/GoogleContainerTools/distroless).

### Dropped metrics

Quota metrics with specs of the form `users/<user>/read` and
`users/<user>/write` are no longer exported by the Trillian binaries (as they
lead to excessive storage requirements for Trillian metrics).

### Resilience improvements in `log_signer`

#### Add timeout to sequencing loop

Added a timeout to the context in the sequencing loop, with a default of 60s.

#### Fix Operation Loop Hang

Resolved a bug that would hide errors and cause the `OperationLoop` to hang
until process exit if any error occurred.

### Linting toolchain migration

gometalinter has been replaced with golangci-lint for improved performance and
Go module support.

### Compact Merkle tree data structures

`CompactMerkleTree` has been removed from `github.com/google/trillian/merkle`,
and a new package `github.com/google/trillian/merkle/compact` was introduced.  A
new powerful data structure named "compact range" has been added to that
package, and is now used throughout the repository instead of the compact tree.
It is a generalization of the previous structure, as it allows manipulating
arbitrary sub-ranges of leaves rather than only prefixes.

### Storage API changes

The internal storage API is modified so that the ReadOnlyTreeTX.ReadRevision and
TreeWriter.WriteRevision entrypoints take a context.Context parameter and return
an optional error.

The `SubtreeCache.GetNodeHash()` method is no longer exported.

The memory storage provider has been refactored to make it more consistent with
the other storage providers.

The `LogMetadata.GetUnsequencedCounts()` method has been removed.

`NodeReader.GetMerkleNodes` now must return `Node` objects in the same order as
node IDs requested. Storage implementations known to us already adhere to this
requirement.

### Maphammer improvements

The maphammer test tool for the experimental Trillian Map has been enhanced.

### Default values changed for some signer flags

The following flags for the signer have new default values:

-   `--sequencer_interval`: changed from 10 seconds to 100 milliseconds
-   `--batch_size`: changed from 50 to 1000

These changes improve the signer's throughput and latency under typical
conditions.

### Master election refactoring

The `--resign_odds` flag in `logsigner` is removed, in favor of a more generic
`--master_hold_jitter` flag. Operators using this flag are advised to set the
jitter to `master_check_interval * resign_odds * 2` to achieve similar behavior.

The `--master_check_interval` flag is removed from `logsigner`.

`logsigner` switched to using a new master election interface contained in
`util/election2` package. The interfaces in `util/election` are removed.

### `CONIKS_SHA256` hash strategy added

Support has been added for a CONIKS sparse tree hasher with SHA256 as the hash
algorithm. Set a tree's `hash_strategy` to `CONIKS_SHA256` to use it.

### Performance

The performance of `SetLeaves` requests on the Map has been slightly improved.
The performance of `GetConsistencyProof` requests has been improved when using
MySQL.

### Logging

Some warning-level logging has been removed from the sequencer in favour of
returning the same information via the returned error. The caller may still
choose to log this information. This allows storage implementations that retry
transactions to suppress warnings when a transaction initially fails but a retry
succeeds.

Some incorrectly-formatted log messages have been fixed.

### Documentation

[API documentation in Markdown format](docs/api.md) is now available.

### Other

The `TimeSource` type (and other time utils) moved to a separate `util/clock`
package, extended with a new `Timer` interface that allows mocking `time.Timer`.

The `Sequencer.SignRoot()` method has been removed.

## v1.2.1 - Map race fixed. TLS client support. LogClient improvements

Published 2018-08-20 10:31:00 +0000 UTC

### Servers

A race condition was fixed that affected sparse Merkle trees as served by the
map server.

### Utilities / Binaries

The `maphammer` uses a consistent empty check, fixing spurious failures in some
tests.

The `createtree` etc. set of utilities now support TLS via the `-tls-cert-file`
flag. This support is also available as a client module.

### Log Client

`GetAndVerifyInclusionAtIndex` no longer updates the clients root on every
access as this was an unexpected side effect. Clients now have explicit control
of when the root is updated by calling `UpdateRoot`.

A root parameter is now required when log clients are constructed.

The client will now only retry requests that fail with the following errors:

-   Aborted
-   DeadlineExceeded
-   ResourceExhausted
-   Unavailable

There is one exception - it will also retry InitLog/InitMap requests that fail
due to a FailedPrecondition error.

### Other

The Travis build script has been updated for newer versions of MySQL (5.7
through MySQL 8) and will no longer work with 5.6.

Commit
[f3eaa887163bb4d2ea4b4458cb4e7c5c2f346bc6](https://api.github.com/repos/google/trillian/commits/f3eaa887163bb4d2ea4b4458cb4e7c5c2f346bc6)
Download [zip](https://api.github.com/repos/google/trillian/zipball/v1.2.1)

## v1.2.0 - Signer / Quota fixes. Error mapping fix. K8 improvements

Published 2018-06-25 10:42:52 +0000 UTC

The Log Signer now tries to avoid creating roots older than ones that already
exist. This issue has been seen occurring on a test system. Important note: If
running this code in production allowing clocks to drift out of sync between
nodes can cause other problems including for clustering and database
replication.

The Log Signer now publishes metrics for the logs that it is actively signing.
In a clustered environment responsibility can be expected to move around between
signer instances over time.

The Log API now allows personalities to explicitly list a vector of identifiers
which should be charged for `User` quota. This allows a more nuanced application
of request rate limiting across multiple dimensions. Some fixes have also been
made to quota handling e.g. batch requests were not reserving the appropriate
quota. Consult the corresponding PRs for more details.

For the log RPC server APIs `GetLeavesByIndex` and `GetLeavesByRange` MySQL
storage has been modified to return status codes that match CloudSpanner.
Previously some requests with out of range parameters were receiving 5xx error
status rather than 4xx when errors were mapped to the HTTP space by CTFE.

The Kubernetes deployment scripts continue to evolve and improve.

Commit
[aef10347dba1bd86a0fcb152b47989d0b51ba1fa](https://api.github.com/repos/google/trillian/commits/aef10347dba1bd86a0fcb152b47989d0b51ba1fa)
Download [zip](https://api.github.com/repos/google/trillian/zipball/v1.2.0)

## v1.1.1 - CloudSpanner / Tracing / Health Checks

Published 2018-05-08 12:55:34 +0000 UTC

More improvements have been made to the CloudSpanner storage code. CloudSpanner
storage has now been tested up to ~3.1 billion log entries.

Explicit health checks have been added to the gRPC Log and Map servers (and the
log signer). The HTTP endpoint must be enabled and the checks will serve on
`/healthz` where a non 200 response means the server is unhealthy. The example
Kubernetes deployment configuration has been updated to include them. Other
improvements have been made to the Kubernetes deployment scripts and docs.

The gRPC Log and Map servers have been instrumented for tracing with
[OpenCensus](https://opencensus.io/). For GCP it just requires the `--tracing`
flag to be added and results will be available in the GCP console under
StackDriver -> Trace.

Commit
[3a68a845f0febdd36937c15f1d97a3a0f9509440](https://api.github.com/repos/google/trillian/commits/3a68a845f0febdd36937c15f1d97a3a0f9509440)
Download [zip](https://api.github.com/repos/google/trillian/zipball/v1.1.1)

## v1.1.0 - CloudSpanner Improvements & Log Root structure changes etc.

Published 2018-04-17 08:02:50 +0000 UTC

Changes are in progress (e.g. see #1037) to rework the internal signed root
format used by the log RPC server to be more useful / interoperable. Currently
they are mostly internal API changes to the log and map servers. However, the
`signature` and `log_id` fields in SignedLogRoot have been deleted and users
must unpack the serialized structure to access these now. This change is not
backwards compatible.

Changes have been made to log server APIs and CT frontends for when a request
hits a server that has an earlier version of the tree than is needed to satisfy
the request. In these cases the log server used to return an error but now
returns an empty proof along with the current STH it has available. This allows
clients to detect these cases and handle them appropriately.

The CloudSpanner schema has changed. If you have a database instance you'll need
to recreate it with the new schema. Performance has been noticeably improved
since the previous release and we have tested it to approx one billion log
entries. Note: This code is still being developed and further changes are
possible.

Support for `sqlite` in unit tests has been removed because of ongoing issues
with flaky tests. These were caused by concurrent accesses to the same database,
which it doesn't support. The use of `sqlite` in production has never been
supported and it should not be used for this.

Commit
[9a5dc6223bab0e1061b66b49757c2418c47b9f29](https://api.github.com/repos/google/trillian/commits/9a5dc6223bab0e1061b66b49757c2418c47b9f29)
Download [zip](https://api.github.com/repos/google/trillian/zipball/v1.1.0)

## v1.0.8 - Docker Updates / Freezing Logs / CloudSpanner Options

Published 2018-03-08 13:42:11 +0000 UTC

The Docker image files have been updated and the database has been changed to
`MariaDB 10.1`.

A `ReadOnlyStaleness` option has been added to the experimental CloudSpanner
storage. This allows for tuning that might increase performance in some
scenarios by issuing read transactions with the `exact_staleness` option set
rather than `strong_read`. For more details see the
[CloudSpanner TransactionOptions](https://cloud.google.com/spanner/docs/reference/rest/v1/TransactionOptions)
documentation.

The `LogVerifier` interface has been removed from the log client, though the
functionality is still available. It is unlikely that there were implementations
by third-parties.

A new `TreeState DRAINING` has been added for trees with `TreeType LOG`. This is
to support logs being cleanly frozen. A log tree in this state will not accept
new entries via `QueueLeaves` but will continue to integrate any that were
previously queued. When the queue of pending entries has been emptied the tree
can be set to the `FROZEN` state safely. For MySQL storage this requires a
schema update to add `'DRAINING'` to the enum of valid states.

A command line utility `updatetree` has been added to allow tree states to be
changed. This is also to support cleanly freezing logs.

A 'howto' document has been added that explains how to freeze a log tree using
the features added in this release.

Commit
[0e6d950b872d19e42320f4714820f0fe793b9913](https://api.github.com/repos/google/trillian/commits/0e6d950b872d19e42320f4714820f0fe793b9913)
Download [zip](https://api.github.com/repos/google/trillian/zipball/v1.0.8)

## v1.0.7 - Storage API Changes, Schema Tweaks

Published 2018-03-01 11:16:32 +0000 UTC

Note: A large number of storage related API changes have been made in this
release. These will probably only affect developers writing their own storage
implementations.

A new tree type `ORDERED_LOG` has been added for upcoming mirror support. This
requires a schema change before it can be used. This change can be made when
convenient and can be deferred until the functionality is available and needed.
The definition of the `TreeType` column enum should be changed to `ENUM('LOG',
'MAP', 'PREORDERED_LOG') NOT NULL`

Some storage interfaces were removed in #977 as they only had one
implementation. We think this won't cause any impact on third parties and are
willing to reconsider this change if it does.

The gRPC Log and Map server APIs have new methods `InitLog` and `InitMap` which
prepare newly created trees for use. Attempting to use trees that have not been
initialized will return the `FAILED_PRECONDITION` error
`storage.ErrTreeNeedsInit`.

The gRPC Log server API has new methods `AddSequencedLeaf` and
`AddSequencedLeaves`. These are intended to support mirroring applications and
are not yet implemented.

Storage APIs have been added such as `ReadWriteTransaction` which allows the
underlying storage to manage the transaction and optionally retry until success
or timeout. This is a more natural fit for some types of storage API such as
[CloudSpanner](https://cloud.google.com/spanner/docs/transactions) and possibly
other environments with managed transactions.

The older `BeginXXX` methods were removed from the APIs. It should be fairly
easy to convert a custom storage implementation to the new API format as can be
seen from the changes made to the MySQL storage.

The `GetOpts` options are no longer used by storage. This fixed the strange
situation of storage code having to pass manufactured dummy instances to
`GetTree`, which was being called in all the layers involved in request
processing. Various internal APIs were modified to take a `*trillian.Tree`
instead of an `int64`.

A new storage implementation has been added for CloudSpanner. This is currently
experimental and does not yet support Map trees. We have also added Docker
examples for running Trillian in Google Cloud with CloudSpanner.

The maximum size of a `VARBINARY` column in MySQL is too small to properly
support Map storage. The type has been changed in the schema to `MEDIUMBLOB`.
This can be done in place with an `ALTER TABLE` command but this could very be
slow for large databases as it is a change to the physical row layout. Note:
There is no need to make this change to the database if you are only using it
for Log storage e.g. for Certificate Transparency servers.

The obsolete programs `queue_leaves` and `fetch_leaves` have been deleted.

Commit
[7d73671537ca2a4745dc94da3dc93d32d7ce91f1](https://api.github.com/repos/google/trillian/commits/7d73671537ca2a4745dc94da3dc93d32d7ce91f1)
Download [zip](https://api.github.com/repos/google/trillian/zipball/v1.0.7)

## v1.0.6 - GetLeavesByRange. 403 Permission Errors. Signer Metrics.

Published 2018-02-05 16:00:26 +0000 UTC

A new log server RPC API has been added to get leaves in a range. This is a more
natural fit for CT type applications as it more closely follows the CT HTTP API.

The server now returns 403 for permission denied where it used to return 500
errors. This follows the behaviour of the C++ implementation.

The log signer binary now reports metrics for the number it has signed and the
number of errors that have occurred. This is intended to give more insight into
the state of the queue and integration processing.

Commit
[b20b3109af7b68227c83c5d930271eaa4f0be771](https://api.github.com/repos/google/trillian/commits/b20b3109af7b68227c83c5d930271eaa4f0be771)
Download [zip](https://api.github.com/repos/google/trillian/zipball/v1.0.6)

## v1.0.5 - TLS, Merge Delay Metrics, Easier Admin Tests

Published 2018-02-07 09:41:08 +0000 UTC

The API protos have been rebuilt with gRPC 1.3.

Timestamps have been added to the log leaves in the MySQL database. Before
upgrading to this version you **must** make the following schema changes:

*   Add the following column to the `LeafData` table. If you have existing data
    in the queue you might have to remove the NOT NULL clause:
    `QueueTimestampNanos BIGINT NOT NULL`

*   Add the following column to the `SequencedLeafData` table:
    `IntegrateTimestampNanos BIGINT NOT NULL`

The above timestamps are used to export metrics via monitoring that give the
merge delay for each tree that is in use. This is a good metric to use for
alerting on.

The Log and Map RPC servers now support TLS.

AdminServer tests have been improved.

Commit
[dec673baf984c3d22d7b314011d809258ec36821](https://api.github.com/repos/google/trillian/commits/dec673baf984c3d22d7b314011d809258ec36821)
Download [zip](https://api.github.com/repos/google/trillian/zipball/v1.0.5)

## v1.0.4 - Fix election issue. Large vendor updates.

Published 2018-02-05 15:42:25 +0000 UTC

An issue has been fixed where the master for a log could resign from the
election while it was in the process of integrating a batch of leaves. We do not
believe this could cause any issues with data integrity because of the versioned
tree storage.

This release includes a large number of vendor commits merged to catch up with
etcd 3.2.10 and gRPC v1.3.

Commit
[1713865ecca0dc8f7b4a8ed830a48ae250fd943b](https://api.github.com/repos/google/trillian/commits/1713865ecca0dc8f7b4a8ed830a48ae250fd943b)
Download [zip](https://api.github.com/repos/google/trillian/zipball/v1.0.4)

## v1.0.3 - Auth API. Interceptor fixes. Request validation + More

Published 2018-02-05 15:33:08 +0000 UTC

An authorization API has been added to the interceptors. This is intended for
future development and integration.

Issues where the interceptor would not time out on `PutTokens` have been fixed.
This should make the quota system more robust.

A bug has been fixed where the interceptor did not pass the context deadline
through to other requests it made. This would cause some failing requests to do
so after longer than the deadline with a misleading reason in the log. It did
not cause request failures if they would otherwise succeed.

Metalinter has been added and the code has been cleaned up where appropriate.

Docker and Kubernetes scripts have been available and images are now built with
Go 1.9.

Sqlite has been introduced for unit tests where possible. Note that it is not
multi threaded and cannot support all our testing scenarios. We still require
MySQL for integration tests. Please note that Sqlite **must not** be used for
production deployments as RPC servers are multi threaded database clients.

The Log RPC server now applies tighter validation to request parameters than
before. It's possible that some requests will be rejected. This should not
affect valid requests.

The admin server will only create trees for the log type it is hosted in. For
example the admin server running in the Log server will not create Map trees.
This may be reviewed in future as applications can legitimately use both tree
types.

Commit
[9d08b330ab4270a8e984072076c0b3e84eb4601b](https://api.github.com/repos/google/trillian/commits/9d08b330ab4270a8e984072076c0b3e84eb4601b)
Download [zip](https://api.github.com/repos/google/trillian/zipball/v1.0.3)

## v1.0.2 - TreeGC, Go 1.9, Update Private Keys.

Published 2018-02-05 15:18:40 +0000 UTC

Go 1.9 is required.

It is now possible to update private keys via the admin API and this was added
to the available field masks. The key storage format has not changed so we
believe this change is transparent.

Deleted trees are now garbage collected after an interval. This hard deletes
them and they cannot be recovered. Be aware of this before upgrading if you have
any that are in a soft deleted state.

The Admin RPC API has been extended to allow trees to be undeleted - up to the
point where they are hard deleted as set out above.

Commit
[442511ad82108654033c9daa4e72f8a79691dd32](https://api.github.com/repos/google/trillian/commits/442511ad82108654033c9daa4e72f8a79691dd32)
Download [zip](https://api.github.com/repos/google/trillian/zipball/v1.0.2)

## v1.0.1 - Batched Queue Option Added

Published 2018-02-05 14:49:33 +0000 UTC

Apart from fixes this release includes the option for a batched queue. This has
been reported to allow faster sequencing but is not enabled by default.

If you want to switch to this you must build the code with the `--tags
batched_queue` option. You must then also apply a schema change if you are
running with a previous version of the database. Add the following column to the
`Unsequenced` table:

`QueueID VARBINARY(32) DEFAULT NULL`

If you don't plan to switch to the `batched_queue` mode then you don't need to
make the above change.

Commit
[afd178f85c963f56ad2ae7d4721d139b1d6050b4](https://api.github.com/repos/google/trillian/commits/afd178f85c963f56ad2ae7d4721d139b1d6050b4)
Download [zip](https://api.github.com/repos/google/trillian/zipball/v1.0.1)

## v1.0 - First Log version we believe was ready for use. To support CT.

Published 2018-02-05 13:51:55 +0000 UTC

Quota metrics published. Quota admin api + server implemented. Improvements to
local / AWS deployment. Map fixes and further development. ECDSA key handling
improvements. Key factory improvements. Code coverage added. Quota integration
test added. Etcd quota support in log and map connected up. Incompatibility with
C++ code fixed where consistency proof requests for first == second == 0 were
rejected.

Commit
[a6546d092307f6e0d396068066033b434203824d](https://api.github.com/repos/google/trillian/commits/a6546d092307f6e0d396068066033b434203824d)
Download [zip](https://api.github.com/repos/google/trillian/zipball/v1.0)<|MERGE_RESOLUTION|>--- conflicted
+++ resolved
@@ -2,10 +2,8 @@
 
 ## HEAD
 
-Not yet released; provisionally v2.0.0 (may change).
-
-<<<<<<< HEAD
-=======
+Not yet released; provisionally v1.4.0 (may change).
+
 ## v1.3.1 - Module and Bazel fixes
 
 Published 2019-08-16 15:00:00 +0000 UTC
@@ -14,7 +12,6 @@
 on github.com/russross/blackfriday/v2 v2.0.1+incompatible which made downstream
 dependencies suffer.
 
->>>>>>> 302b47d1
 ## v1.3.0
 
 Published 2019-07-17 15:00:00 +0000 UTC
