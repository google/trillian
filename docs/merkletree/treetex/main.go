--- conflicted
+++ resolved
@@ -31,10 +31,6 @@
 
 	"github.com/google/trillian/merkle"
 	"github.com/google/trillian/merkle/compact"
-<<<<<<< HEAD
-=======
-	"github.com/google/trillian/storage"
->>>>>>> b422f841
 )
 
 const (
@@ -239,40 +235,6 @@
 	renderTree(prefix+" ", rest, index)
 }
 
-<<<<<<< HEAD
-// decompose splits out a range into component subtrees.
-// TODO(al): Remove this and depend on actual range code.
-func decomposeRange(begin, end uint64) (uint64, uint64) {
-	// Special case, as the code below works only if begin != 0, or end < 2^63.
-	if begin == 0 {
-		return 0, end
-	}
-	xbegin := begin - 1
-	// Find where paths to leaves #begin-1 and #end diverge, and mask the upper
-	// bits away, as only the nodes strictly below this point are in the range.
-	d := bits.Len64(xbegin^end) - 1
-	mask := uint64(1)<<uint(d) - 1
-	// The left part of the compact range consists of all nodes strictly below
-	// and to the right from the path to leaf #begin-1, corresponding to zero
-	// bits in the masked part of begin-1. Likewise, the right part consists of
-	// nodes below and to the left from the path to leaf #end, corresponding to
-	// ones in the masked part of end.
-	return ^xbegin & mask, end & mask
-=======
-// nodeKey returns a stable node identifier for the passed in node coordinate.
-func nodeKey(height, index int64) string {
-	return fmt.Sprintf("%d.%d", height, index)
-}
-
-// toNodeKey converts a storage.NodeID to the corresponding stable node
-// identifier used by this tool.
-func toNodeKey(n storage.NodeID) string {
-	d := int64(maxLen - n.PrefixLenBits)
-	i := n.BigInt().Int64() >> uint(d)
-	return nodeKey(d, i)
->>>>>>> b422f841
-}
-
 // parseRanges parses and validates a string of comma-separates open-closed
 // ranges of the form L:R.
 // Returns the parsed ranges, or an error if there's a problem.
@@ -321,11 +283,7 @@
 		}
 
 		// Now perfect roots which comprise the range:
-<<<<<<< HEAD
-		maskL, maskR := decomposeRange(l, r)
-=======
-		maskL, maskR := compact.Decompose(uint64(l), uint64(r))
->>>>>>> b422f841
+		maskL, maskR := compact.Decompose(l, r)
 		p := l
 		// Do left perfect subtree roots:
 		nBitsL := uint(bits.Len64(maskL))
