// Copyright 2016 Google Inc. All Rights Reserved.
//
// Licensed under the Apache License, Version 2.0 (the "License");
// you may not use this file except in compliance with the License.
// You may obtain a copy of the License at
//
//     http://www.apache.org/licenses/LICENSE-2.0
//
// Unless required by applicable law or agreed to in writing, software
// distributed under the License is distributed on an "AS IS" BASIS,
// WITHOUT WARRANTIES OR CONDITIONS OF ANY KIND, either express or implied.
// See the License for the specific language governing permissions and
// limitations under the License.

syntax = "proto3";

package trillian;

option go_package = "github.com/google/trillian";
option java_multiple_files = true;
option java_outer_classname = "TrillianLogApiProto";
option java_package = "com.google.trillian.proto";

import "google/api/annotations.proto";
import "google/protobuf/timestamp.proto";
import "google/rpc/status.proto";
import "trillian.proto";

// Provides access to a Verifiable Log data structure as defined in the
// [Verifiable Data Structures](docs/VerifiableDataStructures.pdf) paper.
//
// The API supports adding new entries to be integrated into the log's tree. It
// does not provide arbitrary tree modifications. Additionally, it has read
// operations such as obtaining tree leaves, inclusion/consistency proofs etc.
service TrillianLog {
    // Adds a single leaf to the queue.
    rpc QueueLeaf (QueueLeafRequest) returns (QueueLeafResponse) {
      option (google.api.http) = {
        post: "/v1beta1/logs/{log_id}/leaves"
        body: "*"
      };
    }

    //
    // No direct equivalent at the storage level.
    //

    // Returns inclusion proof for a leaf with a given index in a given tree.
    rpc GetInclusionProof (GetInclusionProofRequest) returns (GetInclusionProofResponse) {
      option (google.api.http) = {
        get: "/v1beta1/logs/{log_id}/leaves/{leaf_index}:inclusion_proof"
      };
    }
    // Returns inclusion proof for a leaf with a given identity hash in a given
    // tree.
    rpc GetInclusionProofByHash (GetInclusionProofByHashRequest) returns (GetInclusionProofByHashResponse) {
       option (google.api.http) = {
        get: "/v1beta1/logs/{log_id}/leaves:inclusion_by_hash"
       };
    }
    // Returns consistency proof between two versions of a given tree.
    rpc GetConsistencyProof (GetConsistencyProofRequest) returns (GetConsistencyProofResponse) {
      option (google.api.http) = {
        get: "/v1beta1/logs/{log_id}:consistency_proof"
      };
    }

    // Returns the latest signed log root for a given tree. Corresponds to the
    // ReadOnlyLogTreeTX.LatestSignedLogRoot storage interface.
    rpc GetLatestSignedLogRoot (GetLatestSignedLogRootRequest) returns (GetLatestSignedLogRootResponse) {
      option (google.api.http) = {
        get: "/v1beta1/logs/{log_id}/roots:latest"
      };
    }

    // Returns the total number of leaves that have been integrated into the
    // given tree. Corresponds to the ReadOnlyLogTreeTX.GetSequencedLeafCount
    // storage interface.
    rpc GetSequencedLeafCount (GetSequencedLeafCountRequest) returns (GetSequencedLeafCountResponse) {
      option (google.api.http) = {
        get: "/v1beta1/logs/{log_id}/leaves:sequenced_count"
      };
    }
    // Returns log entry and the corresponding inclusion proof for a given leaf
    // index in a given tree.
    rpc GetEntryAndProof (GetEntryAndProofRequest) returns (GetEntryAndProofResponse) {
      option (google.api.http) = {
        get: "/v1beta1/logs/{log_id}/leaves/{leaf_index}"
      };
    }

    //
    // Initialisation APIs.
    //

    rpc InitLog (InitLogRequest) returns (InitLogResponse) {
      option (google.api.http) = {
        post: "/v1/beta1/logs/{log_id}:init"
      };
    }

    //
    // Batch APIs. Correspond to `storage.ReadOnlyLogTreeTX` batch queries.
    //

    // Adds a batch of leaves to the queue.
    rpc QueueLeaves (QueueLeavesRequest) returns (QueueLeavesResponse) {
    }
    // Returns a batch of leaves located in the provided positions.
    rpc GetLeavesByIndex (GetLeavesByIndexRequest) returns (GetLeavesByIndexResponse) {
    }
    // Returns a batch of leaves in a sequential range.
    rpc GetLeavesByRange (GetLeavesByRangeRequest) returns (GetLeavesByRangeResponse) {
    }
    // Returns a batch of leaves by their `merkle_leaf_hash` values.
    rpc GetLeavesByHash (GetLeavesByHashRequest) returns (GetLeavesByHashResponse) {
    }
}

message QueueLeafRequest {
    int64 log_id = 1;
    LogLeaf leaf = 2;
}

message QueueLeafResponse {
    QueuedLogLeaf queued_leaf = 2;
}

message GetInclusionProofRequest {
    int64 log_id = 1;
    int64 leaf_index = 2;
    int64 tree_size = 3;
}

message GetInclusionProofResponse {
    Proof proof = 2;
}

message GetInclusionProofByHashRequest {
    int64 log_id = 1;
    bytes leaf_hash = 2;
    int64 tree_size = 3;
    bool order_by_sequence = 4;
}

message GetInclusionProofByHashResponse {
    // Logs can potentially contain leaves with duplicate hashes so it's possible
    // for this to return multiple proofs.
    // TODO(gbelvin) only return one proof.
    repeated Proof proof = 2;
}

message GetConsistencyProofRequest {
    int64 log_id = 1;
    int64 first_tree_size = 2;
    int64 second_tree_size = 3;
}

message GetConsistencyProofResponse {
    Proof proof = 2;
}

message GetLatestSignedLogRootRequest {
    int64 log_id = 1;
}

message GetLatestSignedLogRootResponse {
    SignedLogRoot signed_log_root = 2;
}

message GetSequencedLeafCountRequest {
    int64 log_id = 1;
}

message GetSequencedLeafCountResponse {
    int64 leaf_count = 2;
}

message GetEntryAndProofRequest {
    int64 log_id = 1;
    int64 leaf_index = 2;
    int64 tree_size = 3;
}

message GetEntryAndProofResponse {
    Proof proof = 2;
    LogLeaf leaf = 3;
}

message InitLogRequest {
    int64 log_id = 1;
}

message InitLogResponse {
    SignedLogRoot created = 1;
}

message QueueLeavesRequest {
    int64 log_id = 1;
    repeated LogLeaf leaves = 2;
}

message QueueLeavesResponse {
    // Same number and order as in the corresponding request.
    repeated QueuedLogLeaf queued_leaves = 2;
}

message GetLeavesByIndexRequest {
    int64 log_id = 1;
    repeated int64 leaf_index = 2;
}

message GetLeavesByIndexResponse {
    // TODO(gbelvin) reply with error codes. Reuse QueuedLogLeaf?
    repeated LogLeaf leaves = 2;
}

message GetLeavesByRangeRequest {
  int64 log_id = 1;
  int64 start_index = 2;
  int64 count = 3;
}

message GetLeavesByRangeResponse {
  // Returned log leaves starting from the `start_index` of the request, in
  // order. There may be fewer than `request.count` leaves returned, if the
  // requested range extended beyond the size of the tree or if the server opted
  // to return fewer leaves than requested.
  repeated LogLeaf leaves = 1;
}

message GetLeavesByHashRequest {
    int64 log_id = 1;
    repeated bytes leaf_hash = 2;
    bool order_by_sequence = 3;
}

message GetLeavesByHashResponse {
    // TODO(gbelvin) reply with error codes. Reuse QueuedLogLeaf?
    repeated LogLeaf leaves = 2;
}

// A result of submitting an entry to the log. Output only.
//
// TODO(pavelkalinnikov): Consider renaming it to AddLogLeafResult or the like.
// It can be reused by AddSequencedLeaves API.
message QueuedLogLeaf {
    // The leaf as it was stored by Trillian. Empty unless `status.code` is:
    //  - `google.rpc.OK`: the `leaf` data is the same as in the request.
    //  - `google.rpc.ALREADY_EXISTS` or 'google.rpc.FAILED_PRECONDITION`: the
    //    `leaf` is the conflicting one already in the log.
    LogLeaf leaf = 1;

    // The status of adding the leaf.
    //  - `google.rpc.OK`: successfully added.
    //  - `google.rpc.ALREADY_EXISTS`: the leaf is a duplicate of an already
    //    existing one. Either `leaf_identity_hash` is the same in the `LOG`
    //    mode, or `leaf_index` in the `PREORDERED_LOG`.
    //  - `google.rpc.FAILED_PRECONDITION`: A conflicting entry is already
    //    present in the log, e.g., same `leaf_index` but different `leaf_data`.
    google.rpc.Status status = 2;
}

// A leaf of the log's Merkle tree, corresponds to a single log entry. Each leaf
// has a unique `leaf_index` in the scope of this tree.
message LogLeaf {
    // Output only. The hash over `leaf_data`.
    bytes merkle_leaf_hash = 1;

<<<<<<< HEAD
    // Required. The arbitrary data associated with this log entry. Validity of
    // this field is governed by the call site (personality).
    bytes leaf_value = 2;
    // The arbitrary metadata, e.g., a timestamp.
    bytes extra_data = 3;
=======
    rpc InitLog (InitLogRequest) returns (InitLogResponse) {
      option (google.api.http) = {
        post: "/v1beta1/logs/{log_id}:init"
      };
    }
>>>>>>> a07221c1

    // Output only. The index of the leaf in the Merkle tree, i.e., the position
    // of the corresponding entry in the log. This value will be set by the
    // LogSigner in a way depending on the log type (normal or pre-ordered).
    int64 leaf_index = 4;

    // The hash over the identity of this leaf. If empty, assumed to be the same
    // as `merkle_leaf_hash`. It is a mechanism for the personality to provide a
    // hint to Trillian that two leaves should be considered "duplicates" even
    // though their `leaf_value`s differ. 
    //
    // E.g., in a CT personality multiple `add-chain` calls for an identical
    // certificate would produce differing `leaf_data` bytes (due to the
    // presence of SCT elements), with just this information Trillian would be
    // unable to determine that. Within the context of the CT personality, these
    // entries are dupes, so it sets `leaf_identity_hash` to `H(cert)`, which
    // allows Trillian to detect the duplicates.
    //
    // Continuing the CT example, for a CT mirror personality (which must allow
    // dupes since the source log could contain them), the part of the
    // personality which fetches and submits the entries might set
    // `leaf_identity_hash` to `H(leaf_index||cert)`.
    // TODO(pavelkalinnikov): Consider instead using `H(cert)` and allowing
    // identity hash dupes in `PREORDERED_LOG` mode, for it can later be
    // upgraded to `LOG` which will need to correctly detect duplicates with
    // older entries when new ones get queued.
    bytes leaf_identity_hash = 5;

    // Output only. The time at which this leaf was passed to `QueueLeaves`.
    // This value will be determined and set by the LogServer. Equals zero if
    // the entry was submitted without queuing.
    google.protobuf.Timestamp queue_timestamp = 6;
    // Output only. The time at which this leaf was integrated into the tree.
    // This value will be determined and set by the LogSigner.
    google.protobuf.Timestamp integrate_timestamp = 7;
}

// A consistency or inclusion proof for a Merkle tree. Output only.
message Proof {
    int64 leaf_index = 1;
    reserved 2; // Contained internal node details, no longer provided to clients.
    repeated bytes hashes = 3;
}<|MERGE_RESOLUTION|>--- conflicted
+++ resolved
@@ -95,7 +95,7 @@
 
     rpc InitLog (InitLogRequest) returns (InitLogResponse) {
       option (google.api.http) = {
-        post: "/v1/beta1/logs/{log_id}:init"
+        post: "/v1beta1/logs/{log_id}:init"
       };
     }
 
@@ -267,19 +267,11 @@
     // Output only. The hash over `leaf_data`.
     bytes merkle_leaf_hash = 1;
 
-<<<<<<< HEAD
     // Required. The arbitrary data associated with this log entry. Validity of
     // this field is governed by the call site (personality).
     bytes leaf_value = 2;
     // The arbitrary metadata, e.g., a timestamp.
     bytes extra_data = 3;
-=======
-    rpc InitLog (InitLogRequest) returns (InitLogResponse) {
-      option (google.api.http) = {
-        post: "/v1beta1/logs/{log_id}:init"
-      };
-    }
->>>>>>> a07221c1
 
     // Output only. The index of the leaf in the Merkle tree, i.e., the position
     // of the corresponding entry in the log. This value will be set by the
