timeout: 1200s
substitutions:
  _MYSQL_TAG: "5.7"
steps:
- id: pull_mysql
  name : gcr.io/cloud-builders/docker
  args:
  - pull
  - marketplace.gcr.io/google/mysql5:${_MYSQL_TAG}
- id: tag_mysql
  name: gcr.io/cloud-builders/docker
  args:
  - tag
  - marketplace.gcr.io/google/mysql5:${_MYSQL_TAG}
  - gcr.io/${PROJECT_ID}/mysql5:${_MYSQL_TAG}
  waitFor:
  - pull_mysql
- id: push_mysql
  name: gcr.io/cloud-builders/docker
  args:
  - push
  - gcr.io/${PROJECT_ID}/mysql5:${_MYSQL_TAG}
  waitFor:
  - tag_mysql
- id: build_db_server
  name: gcr.io/kaniko-project/executor
  args:
<<<<<<< HEAD
  - --dockerfile=examples/deployment/docker/db_server/Dockerfile
  - --destination=gcr.io/${PROJECT_ID}/db_server:${TAG_NAME}
  - --cache=true
  - --cache-ttl=24h
=======
  - build
  - --file=examples/deployment/docker/db_server/Dockerfile
  - --tag=gcr.io/${PROJECT_ID}/db_server:${TAG_NAME}
  - .
>>>>>>> 1e6cfe67
  waitFor:
  - push_mysql
- id: build_log_server
  name: gcr.io/kaniko-project/executor
  args:
<<<<<<< HEAD
  - --dockerfile=examples/deployment/docker/log_server/Dockerfile
  - --destination=gcr.io/${PROJECT_ID}/log_server:${TAG_NAME}
  - --cache=true
  - --cache-ttl=24h
=======
  - build
  - --file=examples/deployment/docker/log_server/Dockerfile
  - --tag=gcr.io/${PROJECT_ID}/log_server:${TAG_NAME}
  - .
>>>>>>> 1e6cfe67
  waitFor: ["-"]
- id: build_log_signer
  name: gcr.io/kaniko-project/executor
  args:
<<<<<<< HEAD
  - --dockerfile=examples/deployment/docker/log_signer/Dockerfile
  - --destination=gcr.io/${PROJECT_ID}/log_signer:${TAG_NAME}
  - --cache=true
  - --cache-ttl=24h
=======
  - build
  - --file=examples/deployment/docker/log_signer/Dockerfile
  - --tag=gcr.io/${PROJECT_ID}/log_signer:${TAG_NAME}
  - .
>>>>>>> 1e6cfe67
  waitFor: ["-"]
- id: build_map_server
  name: gcr.io/kaniko-project/executor
  args:
  - --dockerfile=examples/deployment/docker/map_server/Dockerfile
  - --destination=gcr.io/${PROJECT_ID}/map_server:${TAG_NAME}
  - --cache=true
  - --cache-ttl=24h
  waitFor: ["-"]
images:
- gcr.io/${PROJECT_ID}/db_server:${TAG_NAME}
- gcr.io/${PROJECT_ID}/log_server:${TAG_NAME}
- gcr.io/${PROJECT_ID}/log_signer:${TAG_NAME}
- gcr.io/${PROJECT_ID}/map_server:${TAG_NAME}<|MERGE_RESOLUTION|>--- conflicted
+++ resolved
@@ -25,48 +25,27 @@
 - id: build_db_server
   name: gcr.io/kaniko-project/executor
   args:
-<<<<<<< HEAD
   - --dockerfile=examples/deployment/docker/db_server/Dockerfile
   - --destination=gcr.io/${PROJECT_ID}/db_server:${TAG_NAME}
   - --cache=true
   - --cache-ttl=24h
-=======
-  - build
-  - --file=examples/deployment/docker/db_server/Dockerfile
-  - --tag=gcr.io/${PROJECT_ID}/db_server:${TAG_NAME}
-  - .
->>>>>>> 1e6cfe67
   waitFor:
   - push_mysql
 - id: build_log_server
   name: gcr.io/kaniko-project/executor
   args:
-<<<<<<< HEAD
   - --dockerfile=examples/deployment/docker/log_server/Dockerfile
   - --destination=gcr.io/${PROJECT_ID}/log_server:${TAG_NAME}
   - --cache=true
   - --cache-ttl=24h
-=======
-  - build
-  - --file=examples/deployment/docker/log_server/Dockerfile
-  - --tag=gcr.io/${PROJECT_ID}/log_server:${TAG_NAME}
-  - .
->>>>>>> 1e6cfe67
   waitFor: ["-"]
 - id: build_log_signer
   name: gcr.io/kaniko-project/executor
   args:
-<<<<<<< HEAD
   - --dockerfile=examples/deployment/docker/log_signer/Dockerfile
   - --destination=gcr.io/${PROJECT_ID}/log_signer:${TAG_NAME}
   - --cache=true
   - --cache-ttl=24h
-=======
-  - build
-  - --file=examples/deployment/docker/log_signer/Dockerfile
-  - --tag=gcr.io/${PROJECT_ID}/log_signer:${TAG_NAME}
-  - .
->>>>>>> 1e6cfe67
   waitFor: ["-"]
 - id: build_map_server
   name: gcr.io/kaniko-project/executor
