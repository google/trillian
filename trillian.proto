// Copyright 2016 Google Inc. All Rights Reserved.
//
// Licensed under the Apache License, Version 2.0 (the "License");
// you may not use this file except in compliance with the License.
// You may obtain a copy of the License at
//
//     http://www.apache.org/licenses/LICENSE-2.0
//
// Unless required by applicable law or agreed to in writing, software
// distributed under the License is distributed on an "AS IS" BASIS,
// WITHOUT WARRANTIES OR CONDITIONS OF ANY KIND, either express or implied.
// See the License for the specific language governing permissions and
// limitations under the License.

syntax = "proto3";

option java_multiple_files = true;
option java_package = "com.google.trillian.proto";
option java_outer_classname = "TrillianProto";
option go_package = "github.com/google/trillian";

package trillian;

import "crypto/keyspb/keyspb.proto";
import "crypto/sigpb/sigpb.proto";
import "google/protobuf/any.proto";
import "google/protobuf/duration.proto";
import "google/protobuf/timestamp.proto";


// LogRootFormat specifies the fields that are covered by the
// SignedLogRoot signature, as well as their ordering and formats. 
enum LogRootFormat {
   LOG_ROOT_FORMAT_UNKNOWN = 0;
   LOG_ROOT_FORMAT_V1 = 1;
}

// MapRootFormat specifies the fields that are covered by the
// SignedMapRoot signature, as well as their ordering and formats. 
enum MapRootFormat {
   MAP_ROOT_FORMAT_UNKNOWN = 0;
   MAP_ROOT_FORMAT_V1 = 1;
}


// What goes in here?
// Things which are exposed through the public trillian APIs.

// Defines the way empty / node / leaf hashes are constructed incorporating
// preimage protection, which can be application specific.
enum HashStrategy {
  // Hash strategy cannot be determined. Included to enable detection of
  // mismatched proto versions being used. Represents an invalid value.
  UNKNOWN_HASH_STRATEGY = 0;

  // Certificate Transparency strategy: leaf hash prefix = 0x00, node prefix =
  // 0x01, empty hash is digest([]byte{}), as defined in the specification.
  RFC6962_SHA256 = 1;

  // Sparse Merkle Tree strategy:  leaf hash prefix = 0x00, node prefix = 0x01,
  // empty branch is recursively computed from empty leaf nodes. 
  // NOT secure in a multi tree environment. For testing only.
  TEST_MAP_HASHER = 2;

  // Append-only log strategy where leaf nodes are defined as the ObjectHash.
  // All other properties are equal to RFC6962_SHA256.
  OBJECT_RFC6962_SHA256 = 3;

  // The CONIKS sparse tree hasher with SHA512_256 as the hash algorithm. 
  CONIKS_SHA512_256 = 4;
}

// State of the tree.
enum TreeState {
  // Tree state cannot be determined. Included to enable detection of
  // mismatched proto versions being used. Represents an invalid value.
  UNKNOWN_TREE_STATE = 0;

  // Active trees are able to respond to both read and write requests.
  ACTIVE = 1;

  // Frozen trees are only able to respond to read requests, writing to a frozen
  // tree is forbidden. Trees should not be frozen when there are entries
  // in the queue that have not yet been integrated. See the DRAINING
  // state for this case.
  FROZEN = 2;

  // Deprecated in favor of Tree.deleted.
  DEPRECATED_SOFT_DELETED = 3 [deprecated = true];

  // Deprecated in favor of Tree.deleted.
  DEPRECATED_HARD_DELETED = 4 [deprecated = true];

  // A tree that is draining will continue to integrate queued entries.
  // No new entries should be accepted.
  DRAINING = 5;
}

// Type of the tree.
enum TreeType {
  // Tree type cannot be determined. Included to enable detection of mismatched
  // proto versions being used. Represents an invalid value.
  UNKNOWN_TREE_TYPE = 0;

  // Tree represents a verifiable log.
  LOG = 1;

  // Tree represents a verifiable map.
  MAP = 2;

  // Tree represents a verifiable pre-ordered log, i.e., a log whose entries are
  // placed according to sequence numbers assigned outside of Trillian.
  // TODO(pavelkalinnikov): Support this type.
  PREORDERED_LOG = 3;
}

// Represents a tree, which may be either a verifiable log or map.
// Readonly attributes are assigned at tree creation, after which they may not
// be modified.
//
// Note: Many APIs within the rest of the code require these objects to
// be provided. For safety they should be obtained via Admin API calls and
// not created dynamically.
message Tree {
  // ID of the tree.
  // Readonly.
  int64 tree_id = 1;

  // State of the tree.
  // Trees are active after creation. At any point the tree may transition
  // between ACTIVE and FROZEN.
  TreeState tree_state = 2;

  // Type of the tree.
  // Readonly.
  TreeType tree_type = 3;

  // Hash strategy to be used by the tree.
  // Readonly.
  HashStrategy hash_strategy = 4;

  // Hash algorithm to be used by the tree.
  // Readonly.
  sigpb.DigitallySigned.HashAlgorithm hash_algorithm = 5;

  // Signature algorithm to be used by the tree.
  // Readonly.
  sigpb.DigitallySigned.SignatureAlgorithm signature_algorithm = 6;

  reserved 18; // Signature cipher suite (removed)
  reserved 7;  // DuplicatePolicy (removed)

  // Display name of the tree.
  // Optional.
  string display_name = 8;

  // Description of the tree,
  // Optional.
  string description = 9;

  reserved 10;  // create_time_millis_since_epoch (removed)
  reserved 11;  // update_time_millis_since_epoch (removed)

  // Identifies the private key used for signing tree heads and entry
  // timestamps.
  // This can be any type of message to accommodate different key management
  // systems, e.g. PEM files, HSMs, etc.
  // Private keys are write-only: they're never returned by RPCs.
  // The private_key message can be changed after a tree is created, but the
  // underlying key must remain the same - this is to enable migrating a key
  // from one provider to another.
  google.protobuf.Any private_key = 12;

  // Storage-specific settings.
  // Varies according to the storage implementation backing Trillian.
  google.protobuf.Any storage_settings = 13;

  // The public key used for verifying tree heads and entry timestamps.
  // Readonly.
  keyspb.PublicKey public_key = 14;

  // Interval after which a new signed root is produced even if there have been
  // no submission.  If zero, this behavior is disabled.
  google.protobuf.Duration max_root_duration = 15;

  // Time of tree creation.
  // Readonly.
  google.protobuf.Timestamp create_time = 16;

  // Time of last tree update.
  // Readonly (automatically assigned on updates).
  google.protobuf.Timestamp update_time = 17;

  // If true, the tree has been deleted.
  // Deleted trees may be undeleted during a certain time window, after which
  // they're permanently deleted (and unrecoverable).
  // Readonly.
  bool deleted = 19;

  // Time of tree deletion, if any.
  // Readonly.
  google.protobuf.Timestamp delete_time = 20;
}

message SignedEntryTimestamp {
  int64 timestamp_nanos = 1;
  int64 log_id = 2;
  sigpb.DigitallySigned signature = 3;
}

// SignedLogRoot represents a commitment by a Log to a particular tree.
message SignedLogRoot {
  // Deprecated: TimestampNanos moved to LogRoot.
  int64 timestamp_nanos = 1;
  // Deprecated: RootHash moved to LogRoot.
  bytes root_hash = 2;
  // Deprecated: TreeSize moved to LogRoot.
  int64 tree_size = 3;
  // Deprecated TreeRevision moved to LogRoot.
  int64 tree_revision = 6;

  // Deprecated: Signature replaced by LogRootSignature.
  reserved 4;

  // LogID is associated with the public key that validates signature.
  reserved 5;

  // key_hint is a hint to identify the public key for signature verification.
  // key_hint is not authenticated and may be incorrect or missing, in which
  // case all known public keys may be used to verify the signature.
  // When directly communicating with a Trillian gRPC server, the key_hint will
  // typically contain the LogID encoded as a big-endian 64-bit integer;
  // however, in other contexts the key_hint is likely to have different
  // contents (e.g. it could be a GUID, a URL + TreeID, or it could be
  // derived from the public key itself).
  bytes key_hint = 7;

  // log_root holds the TLS-serialization of the following
  // structure (described in RFC5246 notation):
  // enum { v1(1), (65535)} Version;
  // struct {
  //   uint64 tree_size;
  //   opaque root_hash<0..128>;
  //   uint64 timestamp_nanos;
  //   uint64 revision;
  //   opaque metadata<0..65535>;
  // } LogRootV1;
  // struct {
  //   Version version;
  //   select(version) {
  //     case v1: LogRootV1;
  //   }
  // } LogRoot;
  bytes log_root = 8;

  // LogRootSignature is the signature over LogRoot.
  bytes log_root_signature = 9;
}

// SignedMapRoot represents a commitment by a Map to a particular tree.
message SignedMapRoot {
<<<<<<< HEAD
  int64 timestamp_nanos = 1;
  bytes root_hash = 2;
  reserved 3;  // was MapperMetadata (removed, replaced by 'Any metadata').

  bytes signature = 4;
  int64 map_id = 5;
  int64 map_revision = 6;
  reserved 7;
  // Metadata associated with the Map root.  This is set by the map personality
  // layer in a SetLeaves map request.  It could be used to persist state
  // needed to recreate the Map from an external data source.
  bytes metadata = 8;
=======
  reserved 1; // Deprecated: Was timestamp_nanos. Use map_root.
  reserved 2; // Deprecated: Was root_hash. Use map_root.
  reserved 3; // Deprecated: Was MapperMetadata. Use map_root.
  reserved 5; // Deprecated: Was map_id. Use signature.
  reserved 6; // Deprecated: Was map_revision. Use map_root.
  reserved 7; // Deprecated: Was metadata Any. Use map_root.
  reserved 8; // Deprecated: Was metadata bytes. Use map_root.

  // map_root holds the TLS-serialization of the following
  // structure (described in RFC5246 notation):
  // enum { v1(1), (65535)} Version;
  // struct {
  //   opaque root_hash<0..128>;
  //   uint64 timestamp_nanos;
  //   uint64 revision;
  //   opaque metadata<0..65535>;
  // } MapRootV1;
  // struct {
  //   Version version;
  //   select(version) {
  //     case v1: MapRootV1;
  //   }
  // } MapRoot;
  bytes map_root = 9;
  // TODO(al): define serialized format for the signature scheme.
  sigpb.DigitallySigned signature = 4;
>>>>>>> 0c12c848
}<|MERGE_RESOLUTION|>--- conflicted
+++ resolved
@@ -259,20 +259,6 @@
 
 // SignedMapRoot represents a commitment by a Map to a particular tree.
 message SignedMapRoot {
-<<<<<<< HEAD
-  int64 timestamp_nanos = 1;
-  bytes root_hash = 2;
-  reserved 3;  // was MapperMetadata (removed, replaced by 'Any metadata').
-
-  bytes signature = 4;
-  int64 map_id = 5;
-  int64 map_revision = 6;
-  reserved 7;
-  // Metadata associated with the Map root.  This is set by the map personality
-  // layer in a SetLeaves map request.  It could be used to persist state
-  // needed to recreate the Map from an external data source.
-  bytes metadata = 8;
-=======
   reserved 1; // Deprecated: Was timestamp_nanos. Use map_root.
   reserved 2; // Deprecated: Was root_hash. Use map_root.
   reserved 3; // Deprecated: Was MapperMetadata. Use map_root.
@@ -297,7 +283,6 @@
   //   }
   // } MapRoot;
   bytes map_root = 9;
-  // TODO(al): define serialized format for the signature scheme.
-  sigpb.DigitallySigned signature = 4;
->>>>>>> 0c12c848
+  // Signature is the signature over MapRoot.
+  bytes signature = 4;
 }