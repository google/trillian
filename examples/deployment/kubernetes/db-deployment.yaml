apiVersion: extensions/v1beta1
kind: Deployment
metadata:
  annotations:
    kompose.cmd: kompose convert
    kompose.version: 1.3.0 (HEAD)
  creationTimestamp: null
  labels:
    io.kompose.service: db
  name: db
spec:
  replicas: 1
  strategy: {}
  template:
    metadata:
      creationTimestamp: null
      labels:
        io.kompose.service: db
    spec:
      containers:
      - env:
        - name: MYSQL_DATABASE
          value: test
        - name: MYSQL_PASSWORD
          value: zaphod
        - name: MYSQL_RANDOM_ROOT_PASSWORD
          value: "yes"
        - name: MYSQL_USER
          value: test
<<<<<<< HEAD
        image: gcr.io/${PROJECT_ID}/db_server:latest
=======
        image: gcr.io/${PROJECT_NAME}/db:${TAG}
>>>>>>> 8e4c86bf
        name: db
        resources: {}
      restartPolicy: Always
status: {}<|MERGE_RESOLUTION|>--- conflicted
+++ resolved
@@ -27,11 +27,7 @@
           value: "yes"
         - name: MYSQL_USER
           value: test
-<<<<<<< HEAD
-        image: gcr.io/${PROJECT_ID}/db_server:latest
-=======
         image: gcr.io/${PROJECT_NAME}/db:${TAG}
->>>>>>> 8e4c86bf
         name: db
         resources: {}
       restartPolicy: Always
