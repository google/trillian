// Copyright 2016 Google Inc. All Rights Reserved.
//
// Licensed under the Apache License, Version 2.0 (the "License");
// you may not use this file except in compliance with the License.
// You may obtain a copy of the License at
//
//     http://www.apache.org/licenses/LICENSE-2.0
//
// Unless required by applicable law or agreed to in writing, software
// distributed under the License is distributed on an "AS IS" BASIS,
// WITHOUT WARRANTIES OR CONDITIONS OF ANY KIND, either express or implied.
// See the License for the specific language governing permissions and
// limitations under the License.

// Package log includes code that is specific to Trillian's log mode, particularly code
// for running sequencing operations.
package log

import (
	"context"
	"fmt"
	"strconv"
	"sync"
	"time"

	"github.com/golang/glog"
	"github.com/golang/protobuf/ptypes"
	"github.com/google/trillian"
	"github.com/google/trillian/merkle/compact"
	"github.com/google/trillian/merkle/hashers"
	"github.com/google/trillian/monitoring"
	"github.com/google/trillian/quota"
	"github.com/google/trillian/storage"
	"github.com/google/trillian/types"
	"github.com/google/trillian/util/clock"

	tcrypto "github.com/google/trillian/crypto"
)

const logIDLabel = "logid"

var (
	once                   sync.Once
	seqBatches             monitoring.Counter
	seqTreeSize            monitoring.Gauge
	seqLatency             monitoring.Histogram
	seqDequeueLatency      monitoring.Histogram
	seqGetRootLatency      monitoring.Histogram
	seqInitTreeLatency     monitoring.Histogram
	seqWriteTreeLatency    monitoring.Histogram
	seqUpdateLeavesLatency monitoring.Histogram
	seqSetNodesLatency     monitoring.Histogram
	seqStoreRootLatency    monitoring.Histogram
	seqCounter             monitoring.Counter
	seqMergeDelay          monitoring.Histogram

	// QuotaIncreaseFactor is the multiplier used for the number of tokens added back to
	// sequencing-based quotas. The resulting PutTokens call is equivalent to
	// "PutTokens(_, numLeaves * QuotaIncreaseFactor, _)".
	// A factor >1 adds resilience to token leakage, on the risk of a system that's overly
	// optimistic in face of true token shortages. The higher the factor, the higher the quota
	// "optimism" is. A factor that's too high (say, >1.5) is likely a sign that the quota
	// configuration should be changed instead.
	// A factor <1 WILL lead to token shortages, therefore it'll be normalized to 1.
	QuotaIncreaseFactor = 1.1
)

func quotaIncreaseFactor() float64 {
	if QuotaIncreaseFactor < 1 {
		QuotaIncreaseFactor = 1
		return 1
	}
	return QuotaIncreaseFactor
}

func createMetrics(mf monitoring.MetricFactory) {
	if mf == nil {
		mf = monitoring.InertMetricFactory{}
	}
	quota.InitMetrics(mf)
	seqBatches = mf.NewCounter("sequencer_batches", "Number of sequencer batch operations", logIDLabel)
	seqTreeSize = mf.NewGauge("sequencer_tree_size", "Size of Merkle tree", logIDLabel)
	seqLatency = mf.NewHistogram("sequencer_latency", "Latency of sequencer batch operation in seconds", logIDLabel)
	seqDequeueLatency = mf.NewHistogram("sequencer_latency_dequeue", "Latency of dequeue-leaves part of sequencer batch operation in seconds", logIDLabel)
	seqGetRootLatency = mf.NewHistogram("sequencer_latency_get_root", "Latency of get-root part of sequencer batch operation in seconds", logIDLabel)
	seqInitTreeLatency = mf.NewHistogram("sequencer_latency_init_tree", "Latency of init-tree part of sequencer batch operation in seconds", logIDLabel)
	seqWriteTreeLatency = mf.NewHistogram("sequencer_latency_write_tree", "Latency of write-tree part of sequencer batch operation in seconds", logIDLabel)
	seqUpdateLeavesLatency = mf.NewHistogram("sequencer_latency_update_leaves", "Latency of update-leaves part of sequencer batch operation in seconds", logIDLabel)
	seqSetNodesLatency = mf.NewHistogram("sequencer_latency_set_nodes", "Latency of set-nodes part of sequencer batch operation in seconds", logIDLabel)
	seqStoreRootLatency = mf.NewHistogram("sequencer_latency_store_root", "Latency of store-root part of sequencer batch operation in seconds", logIDLabel)
	seqCounter = mf.NewCounter("sequencer_sequenced", "Number of leaves sequenced", logIDLabel)
	seqMergeDelay = mf.NewHistogram("sequencer_merge_delay", "Delay between queuing and integration of leaves", logIDLabel)
}

// Sequencer instances are responsible for integrating new leaves into a single log.
// Leaves will be assigned unique sequence numbers when they are processed.
// There is no strong ordering guarantee but in general entries will be processed
// in order of submission to the log.
type Sequencer struct {
	hasher     hashers.LogHasher
	timeSource clock.TimeSource
	logStorage storage.LogStorage
	signer     *tcrypto.Signer
	qm         quota.Manager
}

// maxTreeDepth sets an upper limit on the size of Log trees.
// Note: We actually can't go beyond 2^63 entries because we use int64s,
// but we need to calculate tree depths from a multiple of 8 due to the
// subtree assumptions.
const maxTreeDepth = 64

// NewSequencer creates a new Sequencer instance for the specified inputs.
func NewSequencer(
	hasher hashers.LogHasher,
	timeSource clock.TimeSource,
	logStorage storage.LogStorage,
	signer *tcrypto.Signer,
	mf monitoring.MetricFactory,
	qm quota.Manager) *Sequencer {
	once.Do(func() {
		createMetrics(mf)
	})
	return &Sequencer{
		hasher:     hasher,
		timeSource: timeSource,
		logStorage: logStorage,
		signer:     signer,
		qm:         qm,
	}
}

func (s Sequencer) buildMerkleTreeFromStorageAtRoot(ctx context.Context, root *types.LogRootV1, tx storage.TreeTX) (*compact.Tree, error) {
<<<<<<< HEAD
	mt, err := compact.NewTreeWithState(s.hasher, int64(root.TreeSize), func(ids []compact.NodeID) ([][]byte, error) {
		storIDs := make([]storage.NodeID, len(ids))
		for i, id := range ids {
			nodeID, err := storage.NewNodeIDForTreeCoords(int64(id.Level), int64(id.Index), maxTreeDepth)
			if err != nil {
				return nil, fmt.Errorf("%x: failed to create nodeID: %v", s.signer.KeyHint, err)
			}
			storIDs[i] = nodeID
=======
	mt, err := compact.NewTreeWithState(s.hasher, int64(root.TreeSize), func(depth int, index int64) ([]byte, error) {
		nodeID, err := storage.NewNodeIDForTreeCoords(int64(depth), index, maxTreeDepth)
		if err != nil {
			return nil, fmt.Errorf("failed to create nodeID: %v", err)
>>>>>>> 2feaabe7
		}

		nodes, err := tx.GetMerkleNodes(ctx, int64(root.Revision), storIDs)
		if err != nil {
<<<<<<< HEAD
			return nil, fmt.Errorf("%x: failed to get Merkle nodes: %v", s.signer.KeyHint, err)
		}
		if got, want := len(nodes), len(storIDs); got != want {
			return nil, fmt.Errorf("%x: failed to get %d nodes at rev %d, got %d", s.signer.KeyHint, want, root.Revision, got)
		}
		for i, id := range storIDs {
			if !nodes[i].NodeID.Equivalent(id) {
				return nil, fmt.Errorf("%x: node ID mismatch at %d", s.signer.KeyHint, i)
			}
=======
			return nil, fmt.Errorf("failed to get Merkle nodes: %v", err)
		}

		// We expect to get exactly one node here
		if nodes == nil || len(nodes) != 1 {
			return nil, fmt.Errorf("did not retrieve one node while loading compact Merkle tree, got %#v for ID %v@%v", nodes, nodeID.String(), root.Revision)
>>>>>>> 2feaabe7
		}

		hashes := make([][]byte, len(nodes))
		for i, node := range nodes {
			hashes[i] = node.Hash
		}
		return hashes, nil
	}, root.RootHash)

	if err != nil {
		return nil, fmt.Errorf("%x: %v", s.signer.KeyHint, err)
	}
	return mt, nil
}

func (s Sequencer) buildNodesFromNodeMap(nodeMap map[string]storage.Node, newVersion int64) ([]storage.Node, error) {
	targetNodes := make([]storage.Node, len(nodeMap))
	i := 0
	for _, node := range nodeMap {
		node.NodeRevision = newVersion
		targetNodes[i] = node
		i++
	}
	return targetNodes, nil
}

func (s Sequencer) updateCompactTree(mt *compact.Tree, leaves []*trillian.LogLeaf, label string) (map[string]storage.Node, error) {
	nodeMap := make(map[string]storage.Node)
	// Update the tree state by integrating the leaves one by one.
	for _, leaf := range leaves {
		seq, err := mt.AddLeafHash(leaf.MerkleLeafHash, func(depth int, index int64, hash []byte) error {
			nodeID, err := storage.NewNodeIDForTreeCoords(int64(depth), index, maxTreeDepth)
			if err != nil {
				return err
			}
			nodeMap[nodeID.String()] = storage.Node{
				NodeID: nodeID,
				Hash:   hash,
			}
			return nil
		})
		if err != nil {
			return nil, err
		}
		// The leaf should already have the correct index before it's integrated.
		if leaf.LeafIndex != seq {
			return nil, fmt.Errorf("got invalid leaf index: %v, want: %v", leaf.LeafIndex, seq)
		}
		integrateTS := s.timeSource.Now()
		leaf.IntegrateTimestamp, err = ptypes.TimestampProto(integrateTS)
		if err != nil {
			return nil, fmt.Errorf("got invalid integrate timestamp: %v", err)
		}

		// Old leaves might not have a QueueTimestamp, only calculate the merge delay if this one does.
		if leaf.QueueTimestamp != nil && leaf.QueueTimestamp.Seconds != 0 {
			queueTS, err := ptypes.Timestamp(leaf.QueueTimestamp)
			if err != nil {
				return nil, fmt.Errorf("got invalid queue timestamp: %v", queueTS)
			}
			mergeDelay := integrateTS.Sub(queueTS)
			seqMergeDelay.Observe(mergeDelay.Seconds(), label)
		}

		// Store leaf hash in the Merkle tree too:
		leafNodeID, err := storage.NewNodeIDForTreeCoords(0, seq, maxTreeDepth)
		if err != nil {
			return nil, err
		}
		nodeMap[leafNodeID.String()] = storage.Node{
			NodeID: leafNodeID,
			Hash:   leaf.MerkleLeafHash,
		}
	}

	return nodeMap, nil
}

func (s Sequencer) initMerkleTreeFromStorage(ctx context.Context, currentRoot *types.LogRootV1, tx storage.LogTreeTX) (*compact.Tree, error) {
	if currentRoot.TreeSize == 0 {
		return compact.NewTree(s.hasher), nil
	}

	// Initialize the compact tree state to match the latest root in the database
	return s.buildMerkleTreeFromStorageAtRoot(ctx, currentRoot, tx)
}

// sequencingTask provides sequenced LogLeaf entries, and updates storage
// according to their ordering if needed.
type sequencingTask interface {
	// fetch returns a batch of sequenced entries obtained from storage, sized up
	// to the specified limit. The returned leaves have consecutive LeafIndex
	// values starting from the current tree size.
	fetch(ctx context.Context, limit int, cutoff time.Time) ([]*trillian.LogLeaf, error)

	// update makes sequencing persisted in storage, if not yet.
	update(ctx context.Context, leaves []*trillian.LogLeaf) error
}

type sequencingTaskData struct {
	label      string
	treeSize   int64
	timeSource clock.TimeSource
	tx         storage.LogTreeTX
}

// logSequencingTask is a sequencingTask implementation for "normal" Log mode,
// which assigns consecutive sequence numbers to leaves as they are read from
// the pending unsequenced entries.
type logSequencingTask sequencingTaskData

func (s *logSequencingTask) fetch(ctx context.Context, limit int, cutoff time.Time) ([]*trillian.LogLeaf, error) {
	start := s.timeSource.Now()
	// Recent leaves inside the guard window will not be available for sequencing.
	leaves, err := s.tx.DequeueLeaves(ctx, limit, cutoff)
	if err != nil {
		return nil, fmt.Errorf("%v: Sequencer failed to dequeue leaves: %v", s.label, err)
	}
	seqDequeueLatency.Observe(clock.SecondsSince(s.timeSource, start), s.label)

	// Assign leaf sequence numbers.
	for i, leaf := range leaves {
		leaf.LeafIndex = s.treeSize + int64(i)
	}
	return leaves, nil
}

func (s *logSequencingTask) update(ctx context.Context, leaves []*trillian.LogLeaf) error {
	start := s.timeSource.Now()
	// Write the new sequence numbers to the leaves in the DB.
	if err := s.tx.UpdateSequencedLeaves(ctx, leaves); err != nil {
		return fmt.Errorf("%v: Sequencer failed to update sequenced leaves: %v", s.label, err)
	}
	seqUpdateLeavesLatency.Observe(clock.SecondsSince(s.timeSource, start), s.label)
	return nil
}

// preorderedLogSequencingTask is a sequencingTask implementation for
// Pre-ordered Log mode. It reads sequenced entries past the tree size which
// are already in the storage.
type preorderedLogSequencingTask sequencingTaskData

func (s *preorderedLogSequencingTask) fetch(ctx context.Context, limit int, cutoff time.Time) ([]*trillian.LogLeaf, error) {
	start := s.timeSource.Now()
	leaves, err := s.tx.DequeueLeaves(ctx, limit, cutoff)
	if err != nil {
		return nil, fmt.Errorf("%v: Sequencer failed to load sequenced leaves: %v", s.label, err)
	}
	seqDequeueLatency.Observe(clock.SecondsSince(s.timeSource, start), s.label)
	return leaves, nil
}

func (s *preorderedLogSequencingTask) update(ctx context.Context, leaves []*trillian.LogLeaf) error {
	// TODO(pavelkalinnikov): Update integration timestamps.
	return nil
}

// IntegrateBatch wraps up all the operations needed to take a batch of queued
// or sequenced leaves and integrate them into the tree.
func (s Sequencer) IntegrateBatch(ctx context.Context, tree *trillian.Tree, limit int, guardWindow, maxRootDurationInterval time.Duration) (int, error) {
	start := s.timeSource.Now()
	label := strconv.FormatInt(tree.TreeId, 10)

	numLeaves := 0
	var newLogRoot *types.LogRootV1
	var newSLR *trillian.SignedLogRoot
	err := s.logStorage.ReadWriteTransaction(ctx, tree, func(ctx context.Context, tx storage.LogTreeTX) error {
		stageStart := s.timeSource.Now()
		defer seqBatches.Inc(label)
		defer func() { seqLatency.Observe(clock.SecondsSince(s.timeSource, start), label) }()

		// Get the latest known root from storage
		sth, err := tx.LatestSignedLogRoot(ctx)
		if err != nil {
			return fmt.Errorf("%v: Sequencer failed to get latest root: %v", tree.TreeId, err)
		}
		// There is no trust boundary between the signer and the
		// database, so we skip signature verification.
		// TODO(gbelvin): Add signature checking as a santity check.
		var currentRoot types.LogRootV1
		if err := currentRoot.UnmarshalBinary(sth.LogRoot); err != nil {
			return fmt.Errorf("%v: Sequencer failed to unmarshal latest root: %v", tree.TreeId, err)
		}
		seqGetRootLatency.Observe(clock.SecondsSince(s.timeSource, stageStart), label)
		seqTreeSize.Set(float64(currentRoot.TreeSize), label)

		if currentRoot.RootHash == nil {
			glog.Warningf("%v: Fresh log - no previous TreeHeads exist.", tree.TreeId)
			return storage.ErrTreeNeedsInit
		}

		taskData := &sequencingTaskData{
			label:      label,
			treeSize:   int64(currentRoot.TreeSize),
			timeSource: s.timeSource,
			tx:         tx,
		}
		var st sequencingTask
		switch tree.TreeType {
		case trillian.TreeType_LOG:
			st = (*logSequencingTask)(taskData)
		case trillian.TreeType_PREORDERED_LOG:
			st = (*preorderedLogSequencingTask)(taskData)
		default:
			return fmt.Errorf("IntegrateBatch not supported for TreeType %v", tree.TreeType)
		}

		sequencedLeaves, err := st.fetch(ctx, limit, start.Add(-guardWindow))
		if err != nil {
			return fmt.Errorf("%v: Sequencer failed to load sequenced batch: %v", tree.TreeId, err)
		}
		numLeaves = len(sequencedLeaves)

		// We need to create a signed root if entries were added or the latest root
		// is too old.
		if numLeaves == 0 {
			nowNanos := s.timeSource.Now().UnixNano()
			interval := time.Duration(nowNanos - int64(currentRoot.TimestampNanos))
			if maxRootDurationInterval == 0 || interval < maxRootDurationInterval {
				// We have nothing to integrate into the tree.
				glog.V(1).Infof("%v: No leaves sequenced in this signing operation", tree.TreeId)
				return nil
			}
			glog.Infof("%v: Force new root generation as %v since last root", tree.TreeId, interval)
		}

		stageStart = s.timeSource.Now()
		merkleTree, err := s.initMerkleTreeFromStorage(ctx, &currentRoot, tx)
		if err != nil {
			return err
		}
		seqInitTreeLatency.Observe(clock.SecondsSince(s.timeSource, stageStart), label)
		stageStart = s.timeSource.Now()

		// We've done all the reads, can now do the updates in the same transaction.
		// The schema should prevent multiple STHs being inserted with the same
		// revision number so it should not be possible for colliding updates to
		// commit.
		newVersion, err := tx.WriteRevision(ctx)
		if err != nil {
			return err
		}
		if got, want := newVersion, int64(currentRoot.Revision)+1; got != want {
			return fmt.Errorf("%v: got writeRevision of %v, but expected %v", tree.TreeId, got, want)
		}

		// Collate node updates.
		nodeMap, err := s.updateCompactTree(merkleTree, sequencedLeaves, label)
		if err != nil {
			return err
		}
		seqWriteTreeLatency.Observe(clock.SecondsSince(s.timeSource, stageStart), label)

		// Store the sequenced batch.
		if err := st.update(ctx, sequencedLeaves); err != nil {
			return err
		}
		stageStart = s.timeSource.Now()

		// Build objects for the nodes to be updated. Because we deduped via the map
		// each node can only be created / updated once in each tree revision and
		// they cannot conflict when we do the storage update.
		targetNodes, err := s.buildNodesFromNodeMap(nodeMap, newVersion)
		if err != nil {
			// Probably an internal error with map building, unexpected.
			return fmt.Errorf("%v: Failed to build target nodes in sequencer: %v", tree.TreeId, err)
		}

		// Now insert or update the nodes affected by the above, at the new tree
		// version.
		if err := tx.SetMerkleNodes(ctx, targetNodes); err != nil {
			return fmt.Errorf("%v: Sequencer failed to set Merkle nodes: %v", tree.TreeId, err)
		}
		seqSetNodesLatency.Observe(clock.SecondsSince(s.timeSource, stageStart), label)
		stageStart = s.timeSource.Now()

		// Create the log root ready for signing
		seqTreeSize.Set(float64(merkleTree.Size()), label)
		newLogRoot = &types.LogRootV1{
			RootHash:       merkleTree.CurrentRoot(),
			TimestampNanos: uint64(s.timeSource.Now().UnixNano()),
			TreeSize:       uint64(merkleTree.Size()),
			Revision:       uint64(newVersion),
		}

		if newLogRoot.TimestampNanos <= currentRoot.TimestampNanos {
			return fmt.Errorf("%v: refusing to sign root with timestamp earlier than previous root (%d <= %d)", tree.TreeId, newLogRoot.TimestampNanos, currentRoot.TimestampNanos)
		}

		newSLR, err = s.signer.SignLogRoot(newLogRoot)
		if err != nil {
			return fmt.Errorf("%v: signer failed to sign root: %v", tree.TreeId, err)
		}

		if err := tx.StoreSignedLogRoot(ctx, *newSLR); err != nil {
			return fmt.Errorf("%v: failed to write updated tree root: %v", tree.TreeId, err)
		}
		seqStoreRootLatency.Observe(clock.SecondsSince(s.timeSource, stageStart), label)

		return nil
	})
	if err != nil {
		return 0, err
	}

	// Let quota.Manager know about newly-sequenced entries.
	// All possibly influenced quotas are replenished: {Tree/Global, Read/Write}.
	// Implementations are tasked with filtering quotas that shouldn't be replenished.
	// TODO(codingllama): Consider adding a source-aware replenish method
	// (eg, qm.Replenish(ctx, tokens, specs, quota.SequencerSource)), so there's no ambiguity as to
	// where the tokens come from.
	if numLeaves > 0 {
		tokens := int(float64(numLeaves) * quotaIncreaseFactor())
		specs := []quota.Spec{
			{Group: quota.Tree, Kind: quota.Read, TreeID: tree.TreeId},
			{Group: quota.Tree, Kind: quota.Write, TreeID: tree.TreeId},
			{Group: quota.Global, Kind: quota.Read},
			{Group: quota.Global, Kind: quota.Write},
		}
		glog.V(2).Infof("%v: Replenishing %v tokens (numLeaves = %v)", tree.TreeId, tokens, numLeaves)
		err := s.qm.PutTokens(ctx, tokens, specs)
		if err != nil {
			glog.Warningf("%v: Failed to replenish %v tokens: %v", tree.TreeId, tokens, err)
		}
		quota.Metrics.IncReplenished(tokens, specs, err == nil)
	}

	seqCounter.Add(float64(numLeaves), label)
	if newSLR != nil {
		glog.Infof("%v: sequenced %v leaves, size %v, tree-revision %v", tree.TreeId, numLeaves, newLogRoot.TreeSize, newLogRoot.Revision)
	}
	return numLeaves, nil
}<|MERGE_RESOLUTION|>--- conflicted
+++ resolved
@@ -131,43 +131,27 @@
 }
 
 func (s Sequencer) buildMerkleTreeFromStorageAtRoot(ctx context.Context, root *types.LogRootV1, tx storage.TreeTX) (*compact.Tree, error) {
-<<<<<<< HEAD
 	mt, err := compact.NewTreeWithState(s.hasher, int64(root.TreeSize), func(ids []compact.NodeID) ([][]byte, error) {
 		storIDs := make([]storage.NodeID, len(ids))
 		for i, id := range ids {
 			nodeID, err := storage.NewNodeIDForTreeCoords(int64(id.Level), int64(id.Index), maxTreeDepth)
 			if err != nil {
-				return nil, fmt.Errorf("%x: failed to create nodeID: %v", s.signer.KeyHint, err)
+				return nil, fmt.Errorf("failed to create nodeID: %v", err)
 			}
 			storIDs[i] = nodeID
-=======
-	mt, err := compact.NewTreeWithState(s.hasher, int64(root.TreeSize), func(depth int, index int64) ([]byte, error) {
-		nodeID, err := storage.NewNodeIDForTreeCoords(int64(depth), index, maxTreeDepth)
-		if err != nil {
-			return nil, fmt.Errorf("failed to create nodeID: %v", err)
->>>>>>> 2feaabe7
 		}
 
 		nodes, err := tx.GetMerkleNodes(ctx, int64(root.Revision), storIDs)
 		if err != nil {
-<<<<<<< HEAD
-			return nil, fmt.Errorf("%x: failed to get Merkle nodes: %v", s.signer.KeyHint, err)
+			return nil, fmt.Errorf("failed to get Merkle nodes: %v", err)
 		}
 		if got, want := len(nodes), len(storIDs); got != want {
-			return nil, fmt.Errorf("%x: failed to get %d nodes at rev %d, got %d", s.signer.KeyHint, want, root.Revision, got)
+			return nil, fmt.Errorf("failed to get %d nodes at rev %d, got %d", want, root.Revision, got)
 		}
 		for i, id := range storIDs {
 			if !nodes[i].NodeID.Equivalent(id) {
-				return nil, fmt.Errorf("%x: node ID mismatch at %d", s.signer.KeyHint, i)
-			}
-=======
-			return nil, fmt.Errorf("failed to get Merkle nodes: %v", err)
-		}
-
-		// We expect to get exactly one node here
-		if nodes == nil || len(nodes) != 1 {
-			return nil, fmt.Errorf("did not retrieve one node while loading compact Merkle tree, got %#v for ID %v@%v", nodes, nodeID.String(), root.Revision)
->>>>>>> 2feaabe7
+				return nil, fmt.Errorf("node ID mismatch at %d", i)
+			}
 		}
 
 		hashes := make([][]byte, len(nodes))
