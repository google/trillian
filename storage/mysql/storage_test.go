// Copyright 2016 Google Inc. All Rights Reserved.
//
// Licensed under the Apache License, Version 2.0 (the "License");
// you may not use this file except in compliance with the License.
// You may obtain a copy of the License at
//
//     http://www.apache.org/licenses/LICENSE-2.0
//
// Unless required by applicable law or agreed to in writing, software
// distributed under the License is distributed on an "AS IS" BASIS,
// WITHOUT WARRANTIES OR CONDITIONS OF ANY KIND, either express or implied.
// See the License for the specific language governing permissions and
// limitations under the License.

package mysql

import (
	"bytes"
	"context"
	"crypto"
	"crypto/sha256"
	"database/sql"
	"flag"
	"fmt"
	"os"
	"testing"

	"github.com/golang/glog"
	"github.com/google/trillian"
	"github.com/google/trillian/merkle"
	"github.com/google/trillian/merkle/rfc6962"
	"github.com/google/trillian/storage"
	"github.com/google/trillian/storage/testdb"
	"github.com/google/trillian/testonly"
	"github.com/google/trillian/types"

	tcrypto "github.com/google/trillian/crypto"
	storageto "github.com/google/trillian/storage/testonly"
)

func TestNodeRoundTrip(t *testing.T) {
	cleanTestDB(DB)
	tree := createTreeOrPanic(DB, storageto.LogTree)
	s := NewLogStorage(DB, nil)

	const writeRevision = int64(100)
	nodesToStore := createSomeNodes()
	nodeIDsToRead := make([]storage.NodeID, len(nodesToStore))
	for i := range nodesToStore {
		nodeIDsToRead[i] = nodesToStore[i].NodeID
	}

	{
		runLogTX(s, tree, t, func(ctx context.Context, tx storage.LogTreeTX) error {
			forceWriteRevision(writeRevision, tx)

			// Need to read nodes before attempting to write
			if _, err := tx.GetMerkleNodes(ctx, 99, nodeIDsToRead); err != nil {
				t.Fatalf("Failed to read nodes: %s", err)
			}
			if err := tx.SetMerkleNodes(ctx, nodesToStore); err != nil {
				t.Fatalf("Failed to store nodes: %s", err)
			}
			return nil
		})
	}

	{
		runLogTX(s, tree, t, func(ctx context.Context, tx storage.LogTreeTX) error {
			readNodes, err := tx.GetMerkleNodes(ctx, 100, nodeIDsToRead)
			if err != nil {
				t.Fatalf("Failed to retrieve nodes: %s", err)
			}
			if err := nodesAreEqual(readNodes, nodesToStore); err != nil {
				t.Fatalf("Read back different nodes from the ones stored: %s", err)
			}
			return nil
		})
	}
}

// This test ensures that node writes cross subtree boundaries so this edge case in the subtree
// cache gets exercised. Any tree size > 256 will do this.
func TestLogNodeRoundTripMultiSubtree(t *testing.T) {
	cleanTestDB(DB)
	tree := createTreeOrPanic(DB, storageto.LogTree)
	s := NewLogStorage(DB, nil)

	const writeRevision = int64(100)
	nodesToStore, err := createLogNodesForTreeAtSize(871, writeRevision)
	if err != nil {
		t.Fatalf("failed to create test tree: %v", err)
	}
	nodeIDsToRead := make([]storage.NodeID, len(nodesToStore))
	for i := range nodesToStore {
		nodeIDsToRead[i] = nodesToStore[i].NodeID
	}

	{
		runLogTX(s, tree, t, func(ctx context.Context, tx storage.LogTreeTX) error {
			forceWriteRevision(writeRevision, tx)

			// Need to read nodes before attempting to write
			if _, err := tx.GetMerkleNodes(ctx, writeRevision-1, nodeIDsToRead); err != nil {
				t.Fatalf("Failed to read nodes: %s", err)
			}
			if err := tx.SetMerkleNodes(ctx, nodesToStore); err != nil {
				t.Fatalf("Failed to store nodes: %s", err)
			}
			return nil
		})
	}

	{
		runLogTX(s, tree, t, func(ctx context.Context, tx storage.LogTreeTX) error {
			readNodes, err := tx.GetMerkleNodes(ctx, 100, nodeIDsToRead)
			if err != nil {
				t.Fatalf("Failed to retrieve nodes: %s", err)
			}
			if err := nodesAreEqual(readNodes, nodesToStore); err != nil {
				missing, extra := diffNodes(readNodes, nodesToStore)
				for _, n := range missing {
					t.Errorf("Missing: %s %s", n.NodeID.String(), n.NodeID.CoordString())
				}
				for _, n := range extra {
					t.Errorf("Extra  : %s %s", n.NodeID.String(), n.NodeID.CoordString())
				}
				t.Fatalf("Read back different nodes from the ones stored: %s", err)
			}
			return nil
		})
	}
}

func forceWriteRevision(rev int64, tx storage.TreeTX) {
	mtx, ok := tx.(*logTreeTX)
	if !ok {
		panic(nil)
	}
	mtx.treeTX.writeRevision = rev
}

func createSomeNodes() []storage.Node {
	r := make([]storage.Node, 4)
	for i := range r {
		r[i].NodeID = storage.NewNodeIDWithPrefix(uint64(i), 8, 8, 8)
		h := sha256.Sum256([]byte{byte(i)})
		r[i].Hash = h[:]
		glog.Infof("Node to store: %v\n", r[i].NodeID)
	}
	return r
}

func createLogNodesForTreeAtSize(ts, rev int64) ([]storage.Node, error) {
	tree := merkle.NewCompactMerkleTree(rfc6962.New(crypto.SHA256))
	nodeMap := make(map[string]storage.Node)
	for l := 0; l < int(ts); l++ {
		// We're only interested in the side effects of adding leaves - the node updates
		if _, _, err := tree.AddLeaf([]byte(fmt.Sprintf("Leaf %d", l)), func(depth int, index int64, hash []byte) error {
			nID, err := storage.NewNodeIDForTreeCoords(int64(depth), index, 64)
			if err != nil {
				return fmt.Errorf("failed to create a nodeID for tree - should not happen d:%d i:%d",
					depth, index)
			}

			nodeMap[nID.String()] = storage.Node{NodeID: nID, NodeRevision: rev, Hash: hash}
			return nil
		}); err != nil {
			return nil, err
		}
	}

	// Unroll the map, which has deduped the updates for us and retained the latest
	nodes := make([]storage.Node, 0, len(nodeMap))
	for _, v := range nodeMap {
		nodes = append(nodes, v)
	}

	return nodes, nil
}

func nodesAreEqual(lhs []storage.Node, rhs []storage.Node) error {
	if ls, rs := len(lhs), len(rhs); ls != rs {
		return fmt.Errorf("different number of nodes, %d vs %d", ls, rs)
	}
	for i := range lhs {
		if l, r := lhs[i].NodeID.String(), rhs[i].NodeID.String(); l != r {
			return fmt.Errorf("NodeIDs are not the same,\nlhs = %v,\nrhs = %v", l, r)
		}
		if l, r := lhs[i].Hash, rhs[i].Hash; !bytes.Equal(l, r) {
			return fmt.Errorf("Hashes are not the same for %s,\nlhs = %v,\nrhs = %v", lhs[i].NodeID.CoordString(), l, r)
		}
	}
	return nil
}

func diffNodes(got, want []storage.Node) ([]storage.Node, []storage.Node) {
	var missing []storage.Node
	gotMap := make(map[string]storage.Node)
	for _, n := range got {
		gotMap[n.NodeID.String()] = n
	}
	for _, n := range want {
		_, ok := gotMap[n.NodeID.String()]
		if !ok {
			missing = append(missing, n)
		}
		delete(gotMap, n.NodeID.String())
	}
	// Unpack the extra nodes to return both as slices
	extra := make([]storage.Node, 0, len(gotMap))
	for _, v := range gotMap {
		extra = append(extra, v)
	}
	return missing, extra
}

func openTestDBOrDie() *sql.DB {
	db, err := testdb.NewTrillianDB(context.TODO())
	if err != nil {
		panic(err)
	}
	return db
}

// cleanTestDB deletes all the entries in the database.
func cleanTestDB(db *sql.DB) {
	for _, table := range allTables {
		if _, err := db.ExecContext(context.TODO(), fmt.Sprintf("DELETE FROM %s", table)); err != nil {
			panic(fmt.Sprintf("Failed to delete rows in %s: %v", table, err))
		}
	}
}

<<<<<<< HEAD
// createMapForTests creates a map-type tree for tests. Returns the treeID of the new tree.
func createMapForTests(db *sql.DB) int64 {
	tree, err := createTree(db, storageto.MapTree)
	if err != nil {
		panic(fmt.Sprintf("Error creating map: %v", err))
	}
	return tree.TreeId
}

func createLogForTestsImpl(db *sql.DB, preordered bool) int64 {
	tree := storageto.LogTree
	if preordered {
		tree = storageto.PreorderedLogTree
	}
	tree, err := createTree(db, tree)
	if err != nil {
		panic(fmt.Sprintf("Error creating log: %v", err))
	}
=======
func createFakeSignedLogRoot(db *sql.DB, tree *trillian.Tree, treeSize uint64) {
	signer := tcrypto.NewSigner(0, testonly.NewSignerWithFixedSig(nil, nil), crypto.SHA256)
>>>>>>> 6282acfc

	ctx := context.Background()
	l := NewLogStorage(db, nil)
	err := l.ReadWriteTransaction(ctx, tree, func(ctx context.Context, tx storage.LogTreeTX) error {
		root, err := signer.SignLogRoot(&types.LogRootV1{TreeSize: treeSize, RootHash: []byte{0}})
		if err != nil {
			return fmt.Errorf("Error creating new SignedLogRoot: %v", err)
		}
		if err := tx.StoreSignedLogRoot(ctx, *root); err != nil {
			return fmt.Errorf("Error storing new SignedLogRoot: %v", err)
		}
		return nil
	})
	if err != nil {
		panic(fmt.Sprintf("ReadWriteTransaction() = %v", err))
	}
}

// createLogForTests creates a log-type tree for tests. Returns the treeID of the new tree.
func createLogForTests(db *sql.DB) int64 {
	return createLogForTestsImpl(db, false)
}

func createPreorderedLogForTests(db *sql.DB) int64 {
	return createLogForTestsImpl(db, true)
}

// createTree creates the specified tree using AdminStorage.
func createTree(db *sql.DB, tree *trillian.Tree) (*trillian.Tree, error) {
	ctx := context.Background()
	s := NewAdminStorage(db)
	tree, err := storage.CreateTree(ctx, s, tree)
	if err != nil {
		return nil, err
	}
	return tree, nil
}

func createTreeOrPanic(db *sql.DB, create *trillian.Tree) *trillian.Tree {
	tree, err := createTree(db, create)
	if err != nil {
		panic(fmt.Sprintf("Error creating tree: %v", err))
	}
	return tree
}

// updateTree updates the specified tree using AdminStorage.
func updateTree(db *sql.DB, treeID int64, updateFn func(*trillian.Tree)) (*trillian.Tree, error) {
	ctx := context.Background()
	s := NewAdminStorage(db)
	return storage.UpdateTree(ctx, s, treeID, updateFn)
}

// DB is the database used for tests. It's initialized and closed by TestMain().
var DB *sql.DB

func TestMain(m *testing.M) {
	flag.Parse()
	DB = openTestDBOrDie()
	defer DB.Close()
	cleanTestDB(DB)
	ec := m.Run()
	os.Exit(ec)
}<|MERGE_RESOLUTION|>--- conflicted
+++ resolved
@@ -232,29 +232,8 @@
 	}
 }
 
-<<<<<<< HEAD
-// createMapForTests creates a map-type tree for tests. Returns the treeID of the new tree.
-func createMapForTests(db *sql.DB) int64 {
-	tree, err := createTree(db, storageto.MapTree)
-	if err != nil {
-		panic(fmt.Sprintf("Error creating map: %v", err))
-	}
-	return tree.TreeId
-}
-
-func createLogForTestsImpl(db *sql.DB, preordered bool) int64 {
-	tree := storageto.LogTree
-	if preordered {
-		tree = storageto.PreorderedLogTree
-	}
-	tree, err := createTree(db, tree)
-	if err != nil {
-		panic(fmt.Sprintf("Error creating log: %v", err))
-	}
-=======
 func createFakeSignedLogRoot(db *sql.DB, tree *trillian.Tree, treeSize uint64) {
 	signer := tcrypto.NewSigner(0, testonly.NewSignerWithFixedSig(nil, nil), crypto.SHA256)
->>>>>>> 6282acfc
 
 	ctx := context.Background()
 	l := NewLogStorage(db, nil)
@@ -271,15 +250,6 @@
 	if err != nil {
 		panic(fmt.Sprintf("ReadWriteTransaction() = %v", err))
 	}
-}
-
-// createLogForTests creates a log-type tree for tests. Returns the treeID of the new tree.
-func createLogForTests(db *sql.DB) int64 {
-	return createLogForTestsImpl(db, false)
-}
-
-func createPreorderedLogForTests(db *sql.DB) int64 {
-	return createLogForTestsImpl(db, true)
 }
 
 // createTree creates the specified tree using AdminStorage.
