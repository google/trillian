// Copyright 2016 Google Inc. All Rights Reserved.
//
// Licensed under the Apache License, Version 2.0 (the "License");
// you may not use this file except in compliance with the License.
// You may obtain a copy of the License at
//
//     http://www.apache.org/licenses/LICENSE-2.0
//
// Unless required by applicable law or agreed to in writing, software
// distributed under the License is distributed on an "AS IS" BASIS,
// WITHOUT WARRANTIES OR CONDITIONS OF ANY KIND, either express or implied.
// See the License for the specific language governing permissions and
// limitations under the License.

package mysql

import (
	"context"
	"database/sql"

	"github.com/google/trillian"
	"github.com/google/trillian/merkle/hashers"
	"github.com/google/trillian/storage"
	"github.com/google/trillian/storage/cache"
	"github.com/google/trillian/types"

	"github.com/golang/glog"
	"github.com/golang/protobuf/proto"
)

const (
	insertMapHeadSQL = `INSERT INTO MapHead(TreeId, MapHeadTimestamp, RootHash, MapRevision, RootSignature, MapperData)
	VALUES(?, ?, ?, ?, ?, ?)`
	selectLatestSignedMapRootSQL = `SELECT MapHeadTimestamp, RootHash, MapRevision, RootSignature, MapperData
		 FROM MapHead WHERE TreeId=?
		 ORDER BY MapHeadTimestamp DESC LIMIT 1`
	selectGetSignedMapRootSQL = `SELECT MapHeadTimestamp, RootHash, MapRevision, RootSignature, MapperData
		 FROM MapHead WHERE TreeId=? AND MapRevision=?`
	insertMapLeafSQL = `INSERT INTO MapLeaf(TreeId, KeyHash, MapRevision, LeafValue) VALUES (?, ?, ?, ?)`
	selectMapLeafSQL = `
 SELECT t1.KeyHash, t1.MapRevision, t1.LeafValue
 FROM MapLeaf t1
 INNER JOIN
 (
	SELECT TreeId, KeyHash, MAX(MapRevision) as maxrev
	FROM MapLeaf t0
	WHERE t0.KeyHash IN (` + placeholderSQL + `) AND
	      t0.TreeId = ? AND t0.MapRevision <= ?
	GROUP BY t0.TreeId, t0.KeyHash
 ) t2
 ON t1.TreeId=t2.TreeId
 AND t1.KeyHash=t2.KeyHash
 AND t1.MapRevision=t2.maxrev`
)

var defaultMapStrata = []int{8, 8, 8, 8, 8, 8, 8, 8, 8, 8, 176}

type mySQLMapStorage struct {
	*mySQLTreeStorage
	admin storage.AdminStorage
}

// NewMapStorage creates a storage.MapStorage instance for the specified MySQL URL.
// It assumes storage.AdminStorage is backed by the same MySQL database as well.
func NewMapStorage(db *sql.DB) storage.MapStorage {
	return &mySQLMapStorage{
		admin:            NewAdminStorage(db),
		mySQLTreeStorage: newTreeStorage(db),
	}
}

func (m *mySQLMapStorage) CheckDatabaseAccessible(ctx context.Context) error {
	return m.db.PingContext(ctx)
}

type readOnlyMapTX struct {
	*sql.Tx
}

func (m *mySQLMapStorage) Snapshot(ctx context.Context) (storage.ReadOnlyMapTX, error) {
	tx, err := m.db.BeginTx(ctx, nil /* opts */)
	if err != nil {
		return nil, err
	}
	return &readOnlyMapTX{tx}, nil
}

func (t *readOnlyMapTX) Close() error {
	if err := t.Rollback(); err != nil && err != sql.ErrTxDone {
		glog.Warningf("Rollback error on Close(): %v", err)
		return err
	}
	return nil
}

func (m *mySQLMapStorage) begin(ctx context.Context, tree *trillian.Tree) (storage.MapTreeTX, error) {
	hasher, err := hashers.NewMapHasher(tree.HashStrategy)
	if err != nil {
		return nil, err
	}

	stCache := cache.NewMapSubtreeCache(defaultMapStrata, tree.TreeId, hasher)
	ttx, err := m.beginTreeTx(ctx, tree, hasher.Size(), stCache)
	if err != nil {
		return nil, err
	}

	mtx := &mapTreeTX{
		treeTX: ttx,
		ms:     m,
	}

	mtx.root, err = mtx.LatestSignedMapRoot(ctx)
	if err != nil && err != storage.ErrTreeNeedsInit {
		return nil, err
	}
	if err == storage.ErrTreeNeedsInit {
		return mtx, err
	}

	if err := mtx.smr.UnmarshalBinary(mtx.root.MapRoot); err != nil {
		return nil, err
	}

	mtx.treeTX.writeRevision = int64(mtx.smr.Revision) + 1
	return mtx, nil
}

func (m *mySQLMapStorage) SnapshotForTree(ctx context.Context, tree *trillian.Tree) (storage.ReadOnlyMapTreeTX, error) {
	return m.begin(ctx, tree)
}

func (m *mySQLMapStorage) ReadWriteTransaction(ctx context.Context, tree *trillian.Tree, f storage.MapTXFunc) error {
	tx, err := m.begin(ctx, tree)
	if tx != nil {
		defer tx.Close()
	}
	if err != nil && err != storage.ErrTreeNeedsInit {
		return err
	}
	if err := f(ctx, tx); err != nil {
		return err
	}
	return tx.Commit()
}

type mapTreeTX struct {
	treeTX
	ms   *mySQLMapStorage
	root trillian.SignedMapRoot
	smr  types.MapRootV1
}

func (m *mapTreeTX) ReadRevision() int64 {
	return int64(m.smr.Revision)
}

func (m *mapTreeTX) WriteRevision() int64 {
	return m.treeTX.writeRevision
}

func (m *mapTreeTX) Set(ctx context.Context, keyHash []byte, value trillian.MapLeaf) error {
	// TODO(al): consider storing some sort of value which represents the group of keys being set in this Tx.
	//           That way, if this attempt partially fails (i.e. because some subset of the in-the-future Merkle
	//           nodes do get written), we can enforce that future map update attempts are a complete replay of
	//           the failed set.
	flatValue, err := proto.Marshal(&value)
	if err != nil {
		return nil
	}

	stmt, err := m.tx.PrepareContext(ctx, insertMapLeafSQL)
	if err != nil {
		return err
	}
	defer stmt.Close()

	_, err = stmt.ExecContext(ctx, m.treeID, keyHash, m.writeRevision, flatValue)
	return err
}

// Get returns a list of map leaves indicated by indexes.
// If an index is not found, no corresponding entry is returned.
// Each MapLeaf.Index is overwritten with the index the leaf was found at.
func (m *mapTreeTX) Get(ctx context.Context, revision int64, indexes [][]byte) ([]trillian.MapLeaf, error) {
	// If no indexes are requested, return an empty set.
	if len(indexes) == 0 {
		return []trillian.MapLeaf{}, nil
	}
	stmt, err := m.ms.getStmt(ctx, selectMapLeafSQL, len(indexes), "?", "?")
	if err != nil {
		return nil, err
	}
	stx := m.tx.StmtContext(ctx, stmt)
	defer stx.Close()

	args := make([]interface{}, 0, len(indexes)+2)
	for _, index := range indexes {
		args = append(args, index)
	}
	args = append(args, m.treeID)
	args = append(args, revision)

	rows, err := stx.QueryContext(ctx, args...)
	// It's possible there are no values for any of these keys yet
	if err == sql.ErrNoRows {
		return nil, nil
	} else if err != nil {
		return nil, err
	}
	defer rows.Close()

	ret := make([]trillian.MapLeaf, 0, len(indexes))
	nr := 0
	er := 0
	for rows.Next() {
		var mapKeyHash []byte
		var mapRevision int64
		var flatData []byte
		err = rows.Scan(&mapKeyHash, &mapRevision, &flatData)
		if err != nil {
			return nil, err
		}
		if len(flatData) == 0 {
			er++
			continue
		}
		var mapLeaf trillian.MapLeaf
		err = proto.Unmarshal(flatData, &mapLeaf)
		if err != nil {
			return nil, err
		}
		mapLeaf.Index = mapKeyHash
		ret = append(ret, mapLeaf)
		nr++
	}
	return ret, nil
}

func (m *mapTreeTX) GetSignedMapRoot(ctx context.Context, revision int64) (trillian.SignedMapRoot, error) {
	var timestamp, mapRevision int64
	var rootHash, rootSignatureBytes []byte
	var mapperMetaBytes []byte

	stmt, err := m.tx.PrepareContext(ctx, selectGetSignedMapRootSQL)
	if err != nil {
		return trillian.SignedMapRoot{}, err
	}
	defer stmt.Close()

	err = stmt.QueryRowContext(ctx, m.treeID, revision).Scan(
		&timestamp, &rootHash, &mapRevision, &rootSignatureBytes, &mapperMetaBytes)
	if err != nil {
		if revision == 0 {
			return trillian.SignedMapRoot{}, storage.ErrTreeNeedsInit
		}
		return trillian.SignedMapRoot{}, err
	}
	return m.signedMapRoot(timestamp, mapRevision, rootHash, rootSignatureBytes, mapperMetaBytes)
}

func (m *mapTreeTX) LatestSignedMapRoot(ctx context.Context) (trillian.SignedMapRoot, error) {
	var timestamp, mapRevision int64
	var rootHash, rootSignatureBytes []byte
	var mapperMetaBytes []byte

	stmt, err := m.tx.PrepareContext(ctx, selectLatestSignedMapRootSQL)
	if err != nil {
		return trillian.SignedMapRoot{}, err
	}
	defer stmt.Close()

	err = stmt.QueryRowContext(ctx, m.treeID).Scan(
		&timestamp, &rootHash, &mapRevision, &rootSignatureBytes, &mapperMetaBytes)

	// It's possible there are no roots for this tree yet
	if err == sql.ErrNoRows {
		return trillian.SignedMapRoot{}, storage.ErrTreeNeedsInit
	} else if err != nil {
		return trillian.SignedMapRoot{}, err
	}
	return m.signedMapRoot(timestamp, mapRevision, rootHash, rootSignatureBytes, mapperMetaBytes)
}

func (m *mapTreeTX) signedMapRoot(timestamp, mapRevision int64, rootHash, rootSignatureBytes, mapperMetaBytes []byte) (trillian.SignedMapRoot, error) {
<<<<<<< HEAD
	return trillian.SignedMapRoot{
		RootHash:       rootHash,
		TimestampNanos: timestamp,
		MapRevision:    mapRevision,
		Signature:      rootSignatureBytes,
		MapId:          m.treeID,
		Metadata:       mapperMetaBytes,
=======
	rootSignature := &spb.DigitallySigned{}

	err := proto.Unmarshal(rootSignatureBytes, rootSignature)
	if err != nil {
		err = fmt.Errorf("signedMapRoot: failed to unmarshal root signature: %v", err)
		return trillian.SignedMapRoot{}, err
	}

	mapRoot, err := (&types.MapRootV1{
		RootHash:       rootHash,
		TimestampNanos: uint64(timestamp),
		Revision:       uint64(mapRevision),
		Metadata:       mapperMetaBytes,
	}).MarshalBinary()
	if err != nil {
		return trillian.SignedMapRoot{}, err
	}

	return trillian.SignedMapRoot{
		MapRoot:   mapRoot,
		Signature: rootSignature,
>>>>>>> 0c12c848
	}, nil
}

func (m *mapTreeTX) StoreSignedMapRoot(ctx context.Context, root trillian.SignedMapRoot) error {
<<<<<<< HEAD
=======
	signatureBytes, err := proto.Marshal(root.Signature)
	if err != nil {
		glog.Warningf("Failed to marshal root signature: %v %v", root.Signature, err)
		return err
	}

	var r types.MapRootV1
	if err := r.UnmarshalBinary(root.MapRoot); err != nil {
		return err
	}

>>>>>>> 0c12c848
	stmt, err := m.tx.PrepareContext(ctx, insertMapHeadSQL)
	if err != nil {
		return err
	}
	defer stmt.Close()

	// TODO(al): store transactionLogHead too
<<<<<<< HEAD
	res, err := stmt.ExecContext(ctx, m.treeID, root.TimestampNanos, root.RootHash, root.MapRevision, root.Signature, root.Metadata)
=======
	res, err := stmt.ExecContext(ctx, m.treeID, r.TimestampNanos, r.RootHash, r.Revision, signatureBytes, r.Metadata)
>>>>>>> 0c12c848

	if err != nil {
		glog.Warningf("Failed to store signed map root: %s", err)
	}

	return checkResultOkAndRowCountIs(res, err, 1)
}<|MERGE_RESOLUTION|>--- conflicted
+++ resolved
@@ -282,29 +282,12 @@
 	return m.signedMapRoot(timestamp, mapRevision, rootHash, rootSignatureBytes, mapperMetaBytes)
 }
 
-func (m *mapTreeTX) signedMapRoot(timestamp, mapRevision int64, rootHash, rootSignatureBytes, mapperMetaBytes []byte) (trillian.SignedMapRoot, error) {
-<<<<<<< HEAD
-	return trillian.SignedMapRoot{
-		RootHash:       rootHash,
-		TimestampNanos: timestamp,
-		MapRevision:    mapRevision,
-		Signature:      rootSignatureBytes,
-		MapId:          m.treeID,
-		Metadata:       mapperMetaBytes,
-=======
-	rootSignature := &spb.DigitallySigned{}
-
-	err := proto.Unmarshal(rootSignatureBytes, rootSignature)
-	if err != nil {
-		err = fmt.Errorf("signedMapRoot: failed to unmarshal root signature: %v", err)
-		return trillian.SignedMapRoot{}, err
-	}
-
+func (m *mapTreeTX) signedMapRoot(timestamp, mapRevision int64, rootHash, rootSignature, mapperMeta []byte) (trillian.SignedMapRoot, error) {
 	mapRoot, err := (&types.MapRootV1{
 		RootHash:       rootHash,
 		TimestampNanos: uint64(timestamp),
 		Revision:       uint64(mapRevision),
-		Metadata:       mapperMetaBytes,
+		Metadata:       mapperMeta,
 	}).MarshalBinary()
 	if err != nil {
 		return trillian.SignedMapRoot{}, err
@@ -313,25 +296,15 @@
 	return trillian.SignedMapRoot{
 		MapRoot:   mapRoot,
 		Signature: rootSignature,
->>>>>>> 0c12c848
 	}, nil
 }
 
 func (m *mapTreeTX) StoreSignedMapRoot(ctx context.Context, root trillian.SignedMapRoot) error {
-<<<<<<< HEAD
-=======
-	signatureBytes, err := proto.Marshal(root.Signature)
-	if err != nil {
-		glog.Warningf("Failed to marshal root signature: %v %v", root.Signature, err)
-		return err
-	}
-
 	var r types.MapRootV1
 	if err := r.UnmarshalBinary(root.MapRoot); err != nil {
 		return err
 	}
 
->>>>>>> 0c12c848
 	stmt, err := m.tx.PrepareContext(ctx, insertMapHeadSQL)
 	if err != nil {
 		return err
@@ -339,11 +312,7 @@
 	defer stmt.Close()
 
 	// TODO(al): store transactionLogHead too
-<<<<<<< HEAD
-	res, err := stmt.ExecContext(ctx, m.treeID, root.TimestampNanos, root.RootHash, root.MapRevision, root.Signature, root.Metadata)
-=======
-	res, err := stmt.ExecContext(ctx, m.treeID, r.TimestampNanos, r.RootHash, r.Revision, signatureBytes, r.Metadata)
->>>>>>> 0c12c848
+	res, err := stmt.ExecContext(ctx, m.treeID, r.TimestampNanos, r.RootHash, r.Revision, root.Signature, r.Metadata)
 
 	if err != nil {
 		glog.Warningf("Failed to store signed map root: %s", err)
