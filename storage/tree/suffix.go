// Copyright 2017 Google Inc. All Rights Reserved.
//
// Licensed under the Apache License, Version 2.0 (the "License");
// you may not use this file except in compliance with the License.
// You may obtain a copy of the License at
//
//     http://www.apache.org/licenses/LICENSE-2.0
//
// Unless required by applicable law or agreed to in writing, software
// distributed under the License is distributed on an "AS IS" BASIS,
// WITHOUT WARRANTIES OR CONDITIONS OF ANY KIND, either express or implied.
// See the License for the specific language governing permissions and
// limitations under the License.

package tree

import (
	"encoding/base64"
	"errors"
	"fmt"
)

// key is used to look up variable length suffix values in the map.
type key struct {
	// The depth of this entry in bits (must be > 0).
	depth uint8
	// The value of the path at this depth.
	value byte
}

var (
	// EmptySuffix is a reusable suffix of zero bits. To avoid special cases
	// there is a single byte path attached to it and there is no way to create
	// a Suffix with a nil or empty path.
	EmptySuffix = NewSuffix(0, []byte{0})
	// fromRaw maps a bit length and single byte path to a Suffix.
	fromRaw = make(map[key]*Suffix)
	// fromString maps a base64 encoded string representation to a Suffix.
	fromString = make(map[string]*Suffix)
)

// Suffix represents the tail of a NodeID. It is the path within the subtree.
// The portion of the path that extends beyond the subtree is not part of this suffix.
// We keep a cache of the Suffix values use by log trees, which will have a
// depth between 1 and 8 bits. These are reused to avoid constant reallocation
// and base64 conversion overhead.
//
// TODO(pavelkalinnikov, v2): This type is specific to SubtreeProto. Move it.
type Suffix struct {
	// bits is the number of bits in the node ID suffix.
	bits uint8
	// path is the suffix itself.
	path []byte
	// asString is the string representation of the suffix.
	asString string
}

// NewSuffix creates a new Suffix. The primary use for them is to get their
// String value to use as a key so we compute that once up front.
<<<<<<< HEAD
//
// TODO(pavelkalinnikov): Mask the last byte of path.
func NewSuffix(bits byte, path []byte) *Suffix {
=======
func NewSuffix(bits uint8, path []byte) *Suffix {
>>>>>>> 5526ec32
	// Use a shared value for a short suffix if we have one, they're immutable.
	if bits <= 8 {
		if sfx, ok := fromRaw[key{depth: bits, value: path[0]}]; ok {
			return sfx
		}
	}

	r := make([]byte, 1, len(path)+1)
	r[0] = bits
	r = append(r, path...)
	s := base64.StdEncoding.EncodeToString(r)

	return &Suffix{bits: bits, path: r[1:], asString: s}
}

// Bits returns the number of significant bits in the Suffix path.
func (s Suffix) Bits() uint8 {
	return s.bits
}

// Path returns a copy of the Suffix path.
func (s Suffix) Path() []byte {
	return append(make([]byte, 0, len(s.path)), s.path...)
}

// String returns a string that represents Suffix.
// This is a base64 encoding of the following format:
// [ 1 byte for depth || path bytes ]
func (s Suffix) String() string {
	return s.asString
}

// ParseSuffix converts a suffix string back into a Suffix.
func ParseSuffix(s string) (*Suffix, error) {
	if sfx, ok := fromString[s]; ok {
		// Matches a precalculated value, use that.
		return sfx, nil
	}

	b, err := base64.StdEncoding.DecodeString(s)
	if err != nil {
		return nil, err
	}
	if len(b) == 0 {
		return nil, errors.New("empty bytes")
	}
	bits, b := b[0], b[1:]
	if got, want := len(b), bytesForBits(int(bits)); got != want {
		return nil, fmt.Errorf("unexpected length %d, need %d", got, want)
	}

	return NewSuffix(bits, b), nil
}

// Precalculate all the one byte suffix values (from depths 1-8) so they can be
// reused either on construction or parsing.
func init() {
	path := make([]byte, 1)
	// There are 8 levels of depth to process.
	for d := 8; d >= 1; d-- {
		// And at each depth there's 2^d valid combinations of bits. E.g at
		// depth 1 there's one valid bit so two possibilities.
		for i := 0; i < 1<<uint(d); i++ {
			// Don't need to mask off lower bits outside the valid ones because we
			// know they're already zero.
			path[0] = byte(i << uint(8-d))
			sfx := NewSuffix(byte(d), path)
			// As an extra check there should be no collisions in the Suffix values
			// that we build so map entries should not be overwritten.
			k := key{depth: uint8(d), value: path[0]}
			if _, ok := fromRaw[k]; ok {
				panic(fmt.Errorf("cache collision for: %v", k))
			}
			fromRaw[k] = sfx
			if _, ok := fromString[sfx.String()]; ok {
				panic(fmt.Errorf("cache collision for: %s", sfx.String()))
			}
			fromString[sfx.String()] = sfx
		}
	}
}<|MERGE_RESOLUTION|>--- conflicted
+++ resolved
@@ -57,13 +57,9 @@
 
 // NewSuffix creates a new Suffix. The primary use for them is to get their
 // String value to use as a key so we compute that once up front.
-<<<<<<< HEAD
 //
 // TODO(pavelkalinnikov): Mask the last byte of path.
-func NewSuffix(bits byte, path []byte) *Suffix {
-=======
 func NewSuffix(bits uint8, path []byte) *Suffix {
->>>>>>> 5526ec32
 	// Use a shared value for a short suffix if we have one, they're immutable.
 	if bits <= 8 {
 		if sfx, ok := fromRaw[key{depth: bits, value: path[0]}]; ok {
