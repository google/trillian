// Copyright 2017 Google Inc. All Rights Reserved.
//
// Licensed under the Apache License, Version 2.0 (the "License");
// you may not use this file except in compliance with the License.
// You may obtain a copy of the License at
//
//     http://www.apache.org/licenses/LICENSE-2.0
//
// Unless required by applicable law or agreed to in writing, software
// distributed under the License is distributed on an "AS IS" BASIS,
// WITHOUT WARRANTIES OR CONDITIONS OF ANY KIND, either express or implied.
// See the License for the specific language governing permissions and
// limitations under the License.

package merkle

import (
	"bytes"
	"encoding/hex"
	"fmt"
	"strings"
	"testing"

	"github.com/google/trillian/merkle/rfc6962"
)

type inclusionProofTestVector struct {
	leaf     int64
	snapshot int64
	proof    [][]byte
}

type consistencyTestVector struct {
	snapshot1 int64
	snapshot2 int64
	proof     [][]byte
}

var (
	sha256SomeHash      = dh("abacaba000000000000000000000000000000000000000000060061e00123456", 32)
	sha256EmptyTreeHash = dh("e3b0c44298fc1c149afbf4c8996fb92427ae41e4649b934ca495991b7852b855", 32)

	inclusionProofs = []inclusionProofTestVector{
		{0, 0, nil},
		{1, 1, nil},
		{1, 8, [][]byte{
			dh("96a296d224f285c67bee93c30f8a309157f0daa35dc5b87e410b78630a09cfc7", 32),
			dh("5f083f0a1a33ca076a95279832580db3e0ef4584bdff1f54c8a360f50de3031e", 32),
			dh("6b47aaf29ee3c2af9af889bc1fb9254dabd31177f16232dd6aab035ca39bf6e4", 32)}},
		{6, 8, [][]byte{
			dh("bc1a0643b12e4d2d7c77918f44e0f4f79a838b6cf9ec5b5c283e1f4d88599e6b", 32),
			dh("ca854ea128ed050b41b35ffc1b87b8eb2bde461e9e3b5596ece6b9d5975a0ae0", 32),
			dh("d37ee418976dd95753c1c73862b9398fa2a2cf9b4ff0fdfe8b30cd95209614b7", 32)}},
		{3, 3, [][]byte{
			dh("fac54203e7cc696cf0dfcb42c92a1d9dbaf70ad9e621f4bd8d98662f00e3c125", 32)}},
		{2, 5, [][]byte{
			dh("6e340b9cffb37a989ca544e6bb780a2c78901d3fb33738768511a30617afa01d", 32),
			dh("5f083f0a1a33ca076a95279832580db3e0ef4584bdff1f54c8a360f50de3031e", 32),
			dh("bc1a0643b12e4d2d7c77918f44e0f4f79a838b6cf9ec5b5c283e1f4d88599e6b", 32)}},
	}

	consistencyProofs = []consistencyTestVector{
		{1, 1, nil},
		{1, 8, [][]byte{
			dh("96a296d224f285c67bee93c30f8a309157f0daa35dc5b87e410b78630a09cfc7", 32),
			dh("5f083f0a1a33ca076a95279832580db3e0ef4584bdff1f54c8a360f50de3031e", 32),
			dh("6b47aaf29ee3c2af9af889bc1fb9254dabd31177f16232dd6aab035ca39bf6e4", 32)}},
		{6, 8, [][]byte{
			dh("0ebc5d3437fbe2db158b9f126a1d118e308181031d0a949f8dededebc558ef6a", 32),
			dh("ca854ea128ed050b41b35ffc1b87b8eb2bde461e9e3b5596ece6b9d5975a0ae0", 32),
			dh("d37ee418976dd95753c1c73862b9398fa2a2cf9b4ff0fdfe8b30cd95209614b7", 32)}},
		{2, 5, [][]byte{
			dh("5f083f0a1a33ca076a95279832580db3e0ef4584bdff1f54c8a360f50de3031e", 32),
			dh("bc1a0643b12e4d2d7c77918f44e0f4f79a838b6cf9ec5b5c283e1f4d88599e6b", 32)}},
	}

	roots = [][]byte{
		dh("6e340b9cffb37a989ca544e6bb780a2c78901d3fb33738768511a30617afa01d", 32),
		dh("fac54203e7cc696cf0dfcb42c92a1d9dbaf70ad9e621f4bd8d98662f00e3c125", 32),
		dh("aeb6bcfe274b70a14fb067a5e5578264db0fa9b51af5e0ba159158f329e06e77", 32),
		dh("d37ee418976dd95753c1c73862b9398fa2a2cf9b4ff0fdfe8b30cd95209614b7", 32),
		dh("4e3bbb1f7b478dcfe71fb631631519a3bca12c9aefca1612bfce4c13a86264d4", 32),
		dh("76e67dadbcdf1e10e1b74ddc608abd2f98dfb16fbce75277b5232a127f2087ef", 32),
		dh("ddb89be403809e325750d3d263cd78929c2942b7942a34b77e122c9594a74c8c", 32),
		dh("5dc9da79a70659a9ad559cb701ded9a2ab9d823aad2f4960cfe370eff4604328", 32),
	}

	leaves = [][]byte{
		dh("", 0),
		dh("00", 1),
		dh("10", 1),
		dh("2021", 2),
		dh("3031", 2),
		dh("40414243", 4),
		dh("5051525354555657", 8),
		dh("606162636465666768696a6b6c6d6e6f", 16),
	}
)

<<<<<<< HEAD
// inclusionProbe is a parameter set for inclusion proof verification.
type inclusionProbe struct {
	leafIndex int64
	treeSize  int64
	root      []byte
	leafHash  []byte
	proof     [][]byte
=======
func verifierCheck(v *LogVerifier, leafIndex, treeSize int64, proof [][]byte, root, leafHash []byte) error {
	// Verify original inclusion proof
	got, err := v.RootFromInclusionProof(leafIndex, treeSize, proof, leafHash)
	if err != nil {
		return err
	}
	if want := root; !bytes.Equal(got, want) {
		return fmt.Errorf("got root:\n%s\nexpected:\n%s", shortHash(got), shortHash(want))
	}
	if err := v.VerifyInclusionProof(leafIndex, treeSize, proof, root, leafHash); err != nil {
		return err
	}
>>>>>>> 4a0dc327

	desc string
}

// consistencyProbe is a parameter set for consistency proof verification.
type consistencyProbe struct {
	snapshot1 int64
	snapshot2 int64
	root1     []byte
	root2     []byte
	proof     [][]byte

	desc string
}

func corruptInclVerification(leafIndex, treeSize int64, proof [][]byte, root, leafHash []byte) []inclusionProbe {
	ret := []inclusionProbe{
		// Wrong leaf index.
		{leafIndex - 1, treeSize, root, leafHash, proof, "leafIndex - 1"},
		{leafIndex + 1, treeSize, root, leafHash, proof, "leafIndex + 1"},
		{leafIndex ^ 2, treeSize, root, leafHash, proof, "leafIndex ^ 2"},
		// Wrong tree height.
		{leafIndex, treeSize * 2, root, leafHash, proof, "treeSize * 2"},
		{leafIndex, treeSize / 2, root, leafHash, proof, "treeSize / 2"},
		// Wrong leaf or root.
		{leafIndex, treeSize, root, []byte("WrongLeaf"), proof, "wrong leaf"},
		{leafIndex, treeSize, sha256EmptyTreeHash, leafHash, proof, "empty root"},
		{leafIndex, treeSize, sha256SomeHash, leafHash, proof, "random root"},
		// Add garbage at the end.
		{leafIndex, treeSize, root, leafHash, append(proof, []byte{}), "trailing garbage"},
		{leafIndex, treeSize, root, leafHash, append(proof, root), "trailing root"},
		// Add garbage at the front.
		{leafIndex, treeSize, root, leafHash, append([][]byte{{}}, proof...), "preceding garbage"},
		{leafIndex, treeSize, root, leafHash, append([][]byte{root}, proof...), "preceding root"},
	}
	ln := len(proof)

	// Modify single bit in an element of the proof.
	for i := 0; i < ln; i++ {
		wrongProof := append([][]byte(nil), proof...)
		wrongProof[i][0] ^= 8
		desc := fmt.Sprintf("modified proof[%d] bit 3", i)
		ret = append(ret, inclusionProbe{leafIndex, treeSize, root, leafHash, wrongProof, desc})
	}

	if ln > 0 {
		ret = append(ret, inclusionProbe{leafIndex, treeSize, root, leafHash, proof[:ln-1], "removed component"})
	}
	if ln > 1 {
		wrongProof := append([][]byte{proof[0], sha256SomeHash}, proof[1:]...)
		ret = append(ret, inclusionProbe{leafIndex, treeSize, root, leafHash, wrongProof, "inserted component"})
	}

	return ret
}

func corruptConsVerification(snapshot1, snapshot2 int64, root1, root2 []byte, proof [][]byte) []consistencyProbe {
	ln := len(proof)
	ret := []consistencyProbe{
		// Wrong snapshot index.
		{snapshot1 - 1, snapshot2, root1, root2, proof, "snapshot1 - 1"},
		{snapshot1 + 1, snapshot2, root1, root2, proof, "snapshot1 + 1"},
		{snapshot1 ^ 2, snapshot2, root1, root2, proof, "snapshot1 ^ 2"},
		// Wrong tree height.
		{snapshot1, snapshot2 * 2, root1, root2, proof, "snapshot2 * 2"},
		{snapshot1, snapshot2 / 2, root1, root2, proof, "snapshot2 / 2"},
		// Wrong root.
		{snapshot1, snapshot2, []byte("WrongRoot"), root2, proof, "wrong root1"},
		{snapshot1, snapshot2, root1, []byte("WrongRoot"), proof, "wrong root2"},
		{snapshot1, snapshot2, root2, root1, proof, "swapped roots"},
		// Empty proof.
		{snapshot1, snapshot2, root1, root2, [][]byte{}, "empty proof"},
		// Add garbage at the end.
		{snapshot1, snapshot2, root1, root2, append(proof, []byte{}), "trailing garbage"},
		{snapshot1, snapshot2, root1, root2, append(proof, root1), "trailing root1"},
		{snapshot1, snapshot2, root1, root2, append(proof, root2), "trailing root2"},
		// Add garbage at the front.
		{snapshot1, snapshot2, root1, root2, append([][]byte{{}}, proof...), "preceding garbage"},
		{snapshot1, snapshot2, root1, root2, append([][]byte{root1}, proof...), "preceding root1"},
		{snapshot1, snapshot2, root1, root2, append([][]byte{root2}, proof...), "preceding root2"},
		{snapshot1, snapshot2, root1, root2, append([][]byte{proof[0]}, proof...), "preceding proof[0]"},
	}

	// Remove a node from the end.
	if ln > 0 {
		ret = append(ret, consistencyProbe{snapshot1, snapshot2, root1, root2, proof[:ln-1], "truncated proof"})
	}

	// Modify single bit in an element of the proof.
	for i := 0; i < ln; i++ {
		wrongProof := append([][]byte(nil), proof...)
		wrongProof[i][0] ^= 16
		desc := fmt.Sprintf("modified proof[%d] bit 4", i)
		ret = append(ret, consistencyProbe{snapshot1, snapshot2, root1, root2, wrongProof, desc})
	}

	return ret
}

func verifierCheck(v *LogVerifier, leafIndex, treeSize int64, proof [][]byte, root, leafHash []byte) error {
	// Verify original inclusion proof.
	got, err := v.RootFromInclusionProof(leafIndex, treeSize, proof, leafHash)
	if err != nil {
		return err
	}
	if !bytes.Equal(got, root) {
		return fmt.Errorf("got root:\n%x\nexpected:\n%x", got, root)
	}
	if err := v.VerifyInclusionProof(leafIndex, treeSize, proof, root, leafHash); err != nil {
		return err
	}

	probes := corruptInclVerification(leafIndex, treeSize, proof, root, leafHash)
	var wrong []string
	for _, p := range probes {
		if err := v.VerifyInclusionProof(p.leafIndex, p.treeSize, p.proof, p.root, p.leafHash); err == nil {
			wrong = append(wrong, p.desc)
		}
	}
	if len(wrong) > 0 {
		return fmt.Errorf("incorrectly verified against: %s", strings.Join(wrong, ", "))
	}
	return nil
}

func verifierConsistencyCheck(v *LogVerifier, snapshot1, snapshot2 int64, root1, root2 []byte, proof [][]byte) error {
	// Verify original consistency proof.
	if err := v.VerifyConsistencyProof(snapshot1, snapshot2, root1, root2, proof); err != nil {
		return err
	}
	// For simplicity test only non-trivial proofs that have root1 != root2,
	// snapshot1 != 0 and snapshot1 != snapshot2.
	if len(proof) == 0 {
		return nil
	}

	probes := corruptConsVerification(snapshot1, snapshot2, root1, root2, proof)
	var wrong []string
	for _, p := range probes {
		if err := v.VerifyConsistencyProof(p.snapshot1, p.snapshot2, p.root1, p.root2, p.proof); err == nil {
			wrong = append(wrong, p.desc)
		}
	}
	if len(wrong) > 0 {
		return fmt.Errorf("incorrectly verified against: %s", strings.Join(wrong, ", "))
	}
	return nil
}

func TestVerifyInclusionProof(t *testing.T) {
	v := NewLogVerifier(rfc6962.DefaultHasher)
	path := [][]byte{}

	probes := []struct {
		index, size int64
	}{{0, 0}, {0, 1}, {1, 0}, {2, 1}}
	for _, p := range probes {
		t.Run(fmt.Sprintf("probe:%d:%d", p.index, p.size), func(t *testing.T) {
			if err := v.VerifyInclusionProof(p.index, p.size, path, []byte{}, []byte{1}); err == nil {
				t.Error("Incorrectly verified invalid path")
			}
			if err := v.VerifyInclusionProof(p.index, p.size, path, sha256EmptyTreeHash, []byte{}); err == nil {
				t.Error("Incorrectly verified invalid root")
			}
		})
	}

	// i = 0 is an invalid path.
	for i := 1; i < 6; i++ {
		p := inclusionProofs[i]
		t.Run(fmt.Sprintf("proof:%d", i), func(t *testing.T) {
			proof := p.proof
			leafHash, err := rfc6962.DefaultHasher.HashLeaf(leaves[p.leaf-1])
			if err != nil {
				t.Fatalf("HashLeaf(): %v", err)
			}
			if err := verifierCheck(&v, p.leaf-1, p.snapshot, proof, roots[p.snapshot-1], leafHash); err != nil {
				t.Errorf("verifierCheck(): %s", err)
			}
		})
	}
}

func TestVerifyConsistencyProof(t *testing.T) {
	v := NewLogVerifier(rfc6962.DefaultHasher)

	proof := [][]byte{}
	root1 := []byte("don't care")
	root2 := []byte("don't care")

	// Snapshots that are always consistent
	if err := verifierConsistencyCheck(&v, 0, 0, root1, root2, proof); err != nil {
		t.Fatalf("Failed to verify proof: %s", err)
	}
	if err := verifierConsistencyCheck(&v, 0, 1, root1, root2, proof); err != nil {
		t.Fatalf("Failed to verify proof: %s", err)
	}
	if err := verifierConsistencyCheck(&v, 1, 1, root1, root2, proof); err != nil {
		t.Fatalf("Failed to verify proof: %s", err)
	}

	// Invalid consistency proofs.
	// Time travel to the past.
	if err := verifierConsistencyCheck(&v, 1, 0, root1, root2, proof); err == nil {
		t.Fatal("Incorrectly verified timetravelling proof")
	}
	if err := verifierConsistencyCheck(&v, 2, 1, root1, root2, proof); err == nil {
		t.Fatal("Incorrectly verified timetravelling proof")
	}

	// Empty proof
	if err := verifierConsistencyCheck(&v, 1, 2, root1, root2, proof); err == nil {
		t.Fatal("Incorrectly verified timetravelling proof")
	}

	root1 = sha256EmptyTreeHash
	// Roots don't match.
	if err := verifierConsistencyCheck(&v, 0, 0, root1, root2, proof); err == nil {
		t.Fatal("Incorrectly verified mismatched root")
	}
	if err := verifierConsistencyCheck(&v, 1, 1, root1, root2, proof); err == nil {
		t.Fatal("Incorrectly verified mismatched root")
	}

	// Roots match but the proof is not empty.
	root2 = sha256EmptyTreeHash
	proof = [][]byte{sha256EmptyTreeHash}

	if err := verifierConsistencyCheck(&v, 0, 0, root1, root2, proof); err == nil {
		t.Fatal("Incorrectly verified non-empty proof")
	}
	if err := verifierConsistencyCheck(&v, 0, 1, root1, root2, proof); err == nil {
		t.Fatal("Incorrectly verified non-empty proof")
	}
	if err := verifierConsistencyCheck(&v, 1, 1, root1, root2, proof); err == nil {
		t.Fatal("Incorrectly verified non-empty proof")
	}

	for i := 0; i < 4; i++ {
		p := consistencyProofs[i]
		t.Run(fmt.Sprintf("proof:%d", i), func(t *testing.T) {
			err := verifierConsistencyCheck(&v, p.snapshot1, p.snapshot2,
				roots[p.snapshot1-1], roots[p.snapshot2-1], p.proof)
			if err != nil {
				t.Fatalf("Failed to verify known good proof: %s", err)
			}
		})
	}
}

<<<<<<< HEAD
func dh(h string, expLen int) []byte {
=======
func TestPrefixHashFromInclusionProofGenerated(t *testing.T) {
	var sizes []int64
	for s := 1; s <= 258; s++ {
		sizes = append(sizes, int64(s))
	}
	sizes = append(sizes, []int64{1024, 5050, 10000}...)

	tree, verif := createTree(0)
	for _, size := range sizes {
		growTree(tree, size)
		root := tree.CurrentRoot().Hash()

		for i := int64(0); i < size; i++ {
			t.Run(fmt.Sprintf("size:%d:prefix:%d", size, i), func(t *testing.T) {
				leaf, proof := getLeafAndProof(tree, i)
				pRoot, err := verif.VerifiedPrefixHashFromInclusionProof(i, size, proof, root, leaf)
				if err != nil {
					t.Fatalf("VerifiedPrefixHashFromInclusionProof(): %v", err)
				}
				exp := tree.RootAtSnapshot(i).Hash()
				if !bytes.Equal(pRoot, exp) {
					t.Fatalf("wrong prefix hash: %s, want %s", shortHash(pRoot), shortHash(exp))
				}
			})
		}
	}
}

func TestPrefixHashFromInclusionProofErrors(t *testing.T) {
	size := int64(307)
	tree, verif := createTree(size)
	root := tree.CurrentRoot().Hash()

	// Proofs for #2 and #3 are same length, unlike #306. We will use that below.
	leaf2, proof2 := getLeafAndProof(tree, 2)
	_, proof3 := getLeafAndProof(tree, 3)
	_, proof306 := getLeafAndProof(tree, 306)

	idxTests := []struct {
		index int64
		size  int64
	}{
		{-1, -1}, {-10, -1}, {-1, -10},
		{10, -1}, {10, 0}, {10, 9},
		{0, -1}, {0, 0}, {-1, 0},
		{-1, size}, {size, size}, {size + 1, size}, {size + 100, size},
	}
	for _, it := range idxTests {
		if _, err := verif.VerifiedPrefixHashFromInclusionProof(it.index, it.size, proof2, root, leaf2); err == nil {
			t.Errorf("VerifiedPrefixHashFromInclusionProof(%d,%d): expected error", it.index, it.size)
		}
	}

	if _, err := verif.VerifiedPrefixHashFromInclusionProof(2, size, proof2, root, leaf2); err != nil {
		t.Errorf("VerifiedPrefixHashFromInclusionProof(): %v, expected no error", err)
	}
	// Note: Proofs #2 and #3 are same lengths, plus the procedure of computing
	// [0..2) root hash for both of them would return the same correct result.
	// However, the proof #3 can't be verified against index #2, hence the error.
	for _, proof := range [][][]byte{proof3, proof306} {
		if _, err := verif.VerifiedPrefixHashFromInclusionProof(2, size, proof, root, leaf2); err == nil {
			t.Error("VerifiedPrefixHashFromInclusionProof(): expected error")
		}
	}
}

func dh(h string) []byte {
>>>>>>> 4a0dc327
	r, err := hex.DecodeString(h)
	if err != nil {
		panic(err)
	}
	if got := len(r); got != expLen {
		panic(fmt.Sprintf("decode %q: len=%d, want %d", h, got, expLen))
	}
	return r
}

func shortHash(hash []byte) string {
	if len(hash) == 0 {
		return "<empty>"
	}
	return fmt.Sprintf("%x...", hash[:4])
}

func createTree(size int64) (*InMemoryMerkleTree, LogVerifier) {
	tree := NewInMemoryMerkleTree(rfc6962.DefaultHasher)
	growTree(tree, size)
	return tree, NewLogVerifier(rfc6962.DefaultHasher)
}

func growTree(tree *InMemoryMerkleTree, upTo int64) {
	for i := tree.LeafCount(); i < upTo; i++ {
		data := []byte(fmt.Sprintf("data:%d", i))
		tree.AddLeaf(data)
	}
}

func getLeafAndProof(tree *InMemoryMerkleTree, index int64) ([]byte, [][]byte) {
	// Note: InMemoryMerkleTree counts leaves from 1.
	desc := tree.PathToCurrentRoot(index + 1)
	proof := make([][]byte, len(desc))
	for i, d := range desc {
		proof[i] = d.Value.Hash()
	}
	leafHash := tree.LeafHash(index + 1)
	return leafHash, proof
}<|MERGE_RESOLUTION|>--- conflicted
+++ resolved
@@ -97,7 +97,6 @@
 	}
 )
 
-<<<<<<< HEAD
 // inclusionProbe is a parameter set for inclusion proof verification.
 type inclusionProbe struct {
 	leafIndex int64
@@ -105,20 +104,6 @@
 	root      []byte
 	leafHash  []byte
 	proof     [][]byte
-=======
-func verifierCheck(v *LogVerifier, leafIndex, treeSize int64, proof [][]byte, root, leafHash []byte) error {
-	// Verify original inclusion proof
-	got, err := v.RootFromInclusionProof(leafIndex, treeSize, proof, leafHash)
-	if err != nil {
-		return err
-	}
-	if want := root; !bytes.Equal(got, want) {
-		return fmt.Errorf("got root:\n%s\nexpected:\n%s", shortHash(got), shortHash(want))
-	}
-	if err := v.VerifyInclusionProof(leafIndex, treeSize, proof, root, leafHash); err != nil {
-		return err
-	}
->>>>>>> 4a0dc327
 
 	desc string
 }
@@ -369,9 +354,6 @@
 	}
 }
 
-<<<<<<< HEAD
-func dh(h string, expLen int) []byte {
-=======
 func TestPrefixHashFromInclusionProofGenerated(t *testing.T) {
 	var sizes []int64
 	for s := 1; s <= 258; s++ {
@@ -438,8 +420,7 @@
 	}
 }
 
-func dh(h string) []byte {
->>>>>>> 4a0dc327
+func dh(h string, expLen int) []byte {
 	r, err := hex.DecodeString(h)
 	if err != nil {
 		panic(err)
