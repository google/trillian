--- conflicted
+++ resolved
@@ -472,13 +472,8 @@
 
 		for i := int64(1); i <= size; i++ {
 			t.Run(fmt.Sprintf("size:%d:prefix:%d", size, i), func(t *testing.T) {
-<<<<<<< HEAD
-				leaf, proof := getLeafAndProof(tree, i)
+				leaf, proof := getLeafAndProof(tree, i-1)
 				pRoot, err := v.VerifiedPrefixHashFromInclusionProof(i, size, proof, root, leaf)
-=======
-				leaf, proof := getLeafAndProof(tree, i-1)
-				pRoot, err := verif.VerifiedPrefixHashFromInclusionProof(i, size, proof, root, leaf)
->>>>>>> 5d597894
 				if err != nil {
 					t.Fatalf("VerifiedPrefixHashFromInclusionProof(): %v", err)
 				}
@@ -515,25 +510,14 @@
 		}
 	}
 
-<<<<<<< HEAD
-	if _, err := v.VerifiedPrefixHashFromInclusionProof(2, size, proof2, root, leaf2); err != nil {
-		t.Errorf("VerifiedPrefixHashFromInclusionProof(): %v, expected no error", err)
-	}
-	// Note: Proofs #2 and #3 are same lengths, plus the procedure of computing
-	// [0..2) root hash for both of them would return the same correct result.
-	// However, the proof #3 can't be verified against index #2, hence the error.
-	for _, proof := range [][][]byte{proof3, proof306} {
-		if _, err := v.VerifiedPrefixHashFromInclusionProof(2, size, proof, root, leaf2); err == nil {
-=======
-	if _, err := verif.VerifiedPrefixHashFromInclusionProof(3, size, proof2, root, leaf2); err != nil {
+	if _, err := v.VerifiedPrefixHashFromInclusionProof(3, size, proof2, root, leaf2); err != nil {
 		t.Errorf("VerifiedPrefixHashFromInclusionProof(): %v, expected no error", err)
 	}
 
 	// Proof #3 has the same length, but doesn't verify against index #2.
 	// Neither does proof #301 as it has a different length.
 	for _, proof := range [][][]byte{proof3, proof301} {
-		if _, err := verif.VerifiedPrefixHashFromInclusionProof(3, size, proof, root, leaf2); err == nil {
->>>>>>> 5d597894
+		if _, err := v.VerifiedPrefixHashFromInclusionProof(3, size, proof, root, leaf2); err == nil {
 			t.Error("VerifiedPrefixHashFromInclusionProof(): expected error")
 		}
 	}
