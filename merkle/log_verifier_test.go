// Copyright 2017 Google Inc. All Rights Reserved.
//
// Licensed under the Apache License, Version 2.0 (the "License");
// you may not use this file except in compliance with the License.
// You may obtain a copy of the License at
//
//     http://www.apache.org/licenses/LICENSE-2.0
//
// Unless required by applicable law or agreed to in writing, software
// distributed under the License is distributed on an "AS IS" BASIS,
// WITHOUT WARRANTIES OR CONDITIONS OF ANY KIND, either express or implied.
// See the License for the specific language governing permissions and
// limitations under the License.

package merkle

import (
	"bytes"
	"encoding/hex"
	"fmt"
	"strings"
	"testing"

	"github.com/google/trillian/merkle/rfc6962"
)

type inclusionProofTestVector struct {
	leaf     int64
	snapshot int64
	proof    [][]byte
}

type consistencyTestVector struct {
	snapshot1 int64
	snapshot2 int64
	proof     [][]byte
}

var (
	sha256SomeHash      = dh("abacaba000000000000000000000000000000000000000000060061e00123456", 32)
	sha256EmptyTreeHash = dh("e3b0c44298fc1c149afbf4c8996fb92427ae41e4649b934ca495991b7852b855", 32)

	inclusionProofs = []inclusionProofTestVector{
		{0, 0, nil},
		{1, 1, nil},
		{1, 8, [][]byte{
			dh("96a296d224f285c67bee93c30f8a309157f0daa35dc5b87e410b78630a09cfc7", 32),
			dh("5f083f0a1a33ca076a95279832580db3e0ef4584bdff1f54c8a360f50de3031e", 32),
			dh("6b47aaf29ee3c2af9af889bc1fb9254dabd31177f16232dd6aab035ca39bf6e4", 32)}},
		{6, 8, [][]byte{
			dh("bc1a0643b12e4d2d7c77918f44e0f4f79a838b6cf9ec5b5c283e1f4d88599e6b", 32),
			dh("ca854ea128ed050b41b35ffc1b87b8eb2bde461e9e3b5596ece6b9d5975a0ae0", 32),
			dh("d37ee418976dd95753c1c73862b9398fa2a2cf9b4ff0fdfe8b30cd95209614b7", 32)}},
		{3, 3, [][]byte{
			dh("fac54203e7cc696cf0dfcb42c92a1d9dbaf70ad9e621f4bd8d98662f00e3c125", 32)}},
		{2, 5, [][]byte{
			dh("6e340b9cffb37a989ca544e6bb780a2c78901d3fb33738768511a30617afa01d", 32),
			dh("5f083f0a1a33ca076a95279832580db3e0ef4584bdff1f54c8a360f50de3031e", 32),
			dh("bc1a0643b12e4d2d7c77918f44e0f4f79a838b6cf9ec5b5c283e1f4d88599e6b", 32)}},
	}

	consistencyProofs = []consistencyTestVector{
		{1, 1, nil},
		{1, 8, [][]byte{
			dh("96a296d224f285c67bee93c30f8a309157f0daa35dc5b87e410b78630a09cfc7", 32),
			dh("5f083f0a1a33ca076a95279832580db3e0ef4584bdff1f54c8a360f50de3031e", 32),
			dh("6b47aaf29ee3c2af9af889bc1fb9254dabd31177f16232dd6aab035ca39bf6e4", 32)}},
		{6, 8, [][]byte{
			dh("0ebc5d3437fbe2db158b9f126a1d118e308181031d0a949f8dededebc558ef6a", 32),
			dh("ca854ea128ed050b41b35ffc1b87b8eb2bde461e9e3b5596ece6b9d5975a0ae0", 32),
			dh("d37ee418976dd95753c1c73862b9398fa2a2cf9b4ff0fdfe8b30cd95209614b7", 32)}},
		{2, 5, [][]byte{
			dh("5f083f0a1a33ca076a95279832580db3e0ef4584bdff1f54c8a360f50de3031e", 32),
			dh("bc1a0643b12e4d2d7c77918f44e0f4f79a838b6cf9ec5b5c283e1f4d88599e6b", 32)}},
	}

	roots = [][]byte{
		dh("6e340b9cffb37a989ca544e6bb780a2c78901d3fb33738768511a30617afa01d", 32),
		dh("fac54203e7cc696cf0dfcb42c92a1d9dbaf70ad9e621f4bd8d98662f00e3c125", 32),
		dh("aeb6bcfe274b70a14fb067a5e5578264db0fa9b51af5e0ba159158f329e06e77", 32),
		dh("d37ee418976dd95753c1c73862b9398fa2a2cf9b4ff0fdfe8b30cd95209614b7", 32),
		dh("4e3bbb1f7b478dcfe71fb631631519a3bca12c9aefca1612bfce4c13a86264d4", 32),
		dh("76e67dadbcdf1e10e1b74ddc608abd2f98dfb16fbce75277b5232a127f2087ef", 32),
		dh("ddb89be403809e325750d3d263cd78929c2942b7942a34b77e122c9594a74c8c", 32),
		dh("5dc9da79a70659a9ad559cb701ded9a2ab9d823aad2f4960cfe370eff4604328", 32),
	}

	leaves = [][]byte{
		dh("", 0),
		dh("00", 1),
		dh("10", 1),
		dh("2021", 2),
		dh("3031", 2),
		dh("40414243", 4),
		dh("5051525354555657", 8),
		dh("606162636465666768696a6b6c6d6e6f", 16),
	}
)

// inclusionProbe is a parameter set for inclusion proof verification.
type inclusionProbe struct {
	leafIndex int64
	treeSize  int64
	root      []byte
	leafHash  []byte
	proof     [][]byte

	desc string
}

// consistencyProbe is a parameter set for consistency proof verification.
type consistencyProbe struct {
	snapshot1 int64
	snapshot2 int64
	root1     []byte
	root2     []byte
	proof     [][]byte

	desc string
}

func corruptInclusionProof(leafIndex, treeSize int64, proof [][]byte, root, leafHash []byte) []inclusionProbe {
	ret := []inclusionProbe{
		// Wrong leaf index.
		{leafIndex - 1, treeSize, root, leafHash, proof, "leafIndex - 1"},
		{leafIndex + 1, treeSize, root, leafHash, proof, "leafIndex + 1"},
		{leafIndex ^ 2, treeSize, root, leafHash, proof, "leafIndex ^ 2"},
		// Wrong tree height.
		{leafIndex, treeSize * 2, root, leafHash, proof, "treeSize * 2"},
		{leafIndex, treeSize / 2, root, leafHash, proof, "treeSize / 2"},
		// Wrong leaf or root.
		{leafIndex, treeSize, root, []byte("WrongLeaf"), proof, "wrong leaf"},
		{leafIndex, treeSize, sha256EmptyTreeHash, leafHash, proof, "empty root"},
		{leafIndex, treeSize, sha256SomeHash, leafHash, proof, "random root"},
		// Add garbage at the end.
		{leafIndex, treeSize, root, leafHash, extend(proof, []byte{}), "trailing garbage"},
		{leafIndex, treeSize, root, leafHash, extend(proof, root), "trailing root"},
		// Add garbage at the front.
		{leafIndex, treeSize, root, leafHash, prepend(proof, []byte{}), "preceding garbage"},
		{leafIndex, treeSize, root, leafHash, prepend(proof, root), "preceding root"},
	}
	ln := len(proof)

	// Modify single bit in an element of the proof.
	for i := 0; i < ln; i++ {
		wrongProof := prepend(proof)                          // Copy the proof slice.
		wrongProof[i] = append([]byte(nil), wrongProof[i]...) // But also the modified data.
		wrongProof[i][0] ^= 8                                 // Flip the bit.
		desc := fmt.Sprintf("modified proof[%d] bit 3", i)
		ret = append(ret, inclusionProbe{leafIndex, treeSize, root, leafHash, wrongProof, desc})
	}

	if ln > 0 {
		ret = append(ret, inclusionProbe{leafIndex, treeSize, root, leafHash, proof[:ln-1], "removed component"})
	}
	if ln > 1 {
		wrongProof := prepend(proof[1:], proof[0], sha256SomeHash)
		ret = append(ret, inclusionProbe{leafIndex, treeSize, root, leafHash, wrongProof, "inserted component"})
	}

	return ret
}

func corruptConsistencyProof(snapshot1, snapshot2 int64, root1, root2 []byte, proof [][]byte) []consistencyProbe {
	ln := len(proof)
	ret := []consistencyProbe{
		// Wrong snapshot index.
		{snapshot1 - 1, snapshot2, root1, root2, proof, "snapshot1 - 1"},
		{snapshot1 + 1, snapshot2, root1, root2, proof, "snapshot1 + 1"},
		{snapshot1 ^ 2, snapshot2, root1, root2, proof, "snapshot1 ^ 2"},
		// Wrong tree height.
		{snapshot1, snapshot2 * 2, root1, root2, proof, "snapshot2 * 2"},
		{snapshot1, snapshot2 / 2, root1, root2, proof, "snapshot2 / 2"},
		// Wrong root.
		{snapshot1, snapshot2, []byte("WrongRoot"), root2, proof, "wrong root1"},
		{snapshot1, snapshot2, root1, []byte("WrongRoot"), proof, "wrong root2"},
		{snapshot1, snapshot2, root2, root1, proof, "swapped roots"},
		// Empty proof.
		{snapshot1, snapshot2, root1, root2, [][]byte{}, "empty proof"},
		// Add garbage at the end.
		{snapshot1, snapshot2, root1, root2, extend(proof, []byte{}), "trailing garbage"},
		{snapshot1, snapshot2, root1, root2, extend(proof, root1), "trailing root1"},
		{snapshot1, snapshot2, root1, root2, extend(proof, root2), "trailing root2"},
		// Add garbage at the front.
		{snapshot1, snapshot2, root1, root2, prepend(proof, []byte{}), "preceding garbage"},
		{snapshot1, snapshot2, root1, root2, prepend(proof, root1), "preceding root1"},
		{snapshot1, snapshot2, root1, root2, prepend(proof, root2), "preceding root2"},
		{snapshot1, snapshot2, root1, root2, prepend(proof, proof[0]), "preceding proof[0]"},
	}

	// Remove a node from the end.
	if ln > 0 {
		ret = append(ret, consistencyProbe{snapshot1, snapshot2, root1, root2, proof[:ln-1], "truncated proof"})
	}

	// Modify single bit in an element of the proof.
	for i := 0; i < ln; i++ {
		wrongProof := prepend(proof)                          // Copy the proof slice.
		wrongProof[i] = append([]byte(nil), wrongProof[i]...) // But also the modified data.
		wrongProof[i][0] ^= 16                                // Flip the bit.
		desc := fmt.Sprintf("modified proof[%d] bit 4", i)
		ret = append(ret, consistencyProbe{snapshot1, snapshot2, root1, root2, wrongProof, desc})
	}

	return ret
}

func verifierCheck(v *LogVerifier, leafIndex, treeSize int64, proof [][]byte, root, leafHash []byte) error {
	// Verify original inclusion proof.
	got, err := v.RootFromInclusionProof(leafIndex, treeSize, proof, leafHash)
	if err != nil {
		return err
	}
	if !bytes.Equal(got, root) {
		return fmt.Errorf("got root:\n%x\nexpected:\n%x", got, root)
	}
	if err := v.VerifyInclusionProof(leafIndex, treeSize, proof, root, leafHash); err != nil {
		return err
	}

	probes := corruptInclusionProof(leafIndex, treeSize, proof, root, leafHash)
	var wrong []string
	for _, p := range probes {
		if err := v.VerifyInclusionProof(p.leafIndex, p.treeSize, p.proof, p.root, p.leafHash); err == nil {
			wrong = append(wrong, p.desc)
		}
	}
	if len(wrong) > 0 {
		return fmt.Errorf("incorrectly verified against: %s", strings.Join(wrong, ", "))
	}
	return nil
}

func verifierConsistencyCheck(v *LogVerifier, snapshot1, snapshot2 int64, root1, root2 []byte, proof [][]byte) error {
	// Verify original consistency proof.
	if err := v.VerifyConsistencyProof(snapshot1, snapshot2, root1, root2, proof); err != nil {
		return err
	}
	// For simplicity test only non-trivial proofs that have root1 != root2,
	// snapshot1 != 0 and snapshot1 != snapshot2.
	if len(proof) == 0 {
		return nil
	}

	probes := corruptConsistencyProof(snapshot1, snapshot2, root1, root2, proof)
	var wrong []string
	for _, p := range probes {
		if err := v.VerifyConsistencyProof(p.snapshot1, p.snapshot2, p.root1, p.root2, p.proof); err == nil {
			wrong = append(wrong, p.desc)
		}
	}
	if len(wrong) > 0 {
		return fmt.Errorf("incorrectly verified against: %s", strings.Join(wrong, ", "))
	}
	return nil
}

func TestVerifyInclusionProof(t *testing.T) {
	v := NewLogVerifier(rfc6962.DefaultHasher)
	path := [][]byte{}

	probes := []struct {
		index, size int64
	}{{0, 0}, {0, 1}, {1, 0}, {2, 1}}
	for _, p := range probes {
		t.Run(fmt.Sprintf("probe:%d:%d", p.index, p.size), func(t *testing.T) {
			if err := v.VerifyInclusionProof(p.index, p.size, path, []byte{}, []byte{1}); err == nil {
				t.Error("Incorrectly verified invalid path")
			}
			if err := v.VerifyInclusionProof(p.index, p.size, path, sha256EmptyTreeHash, []byte{}); err == nil {
				t.Error("Incorrectly verified invalid root")
			}
		})
	}

	// i = 0 is an invalid path.
	for i := 1; i < 6; i++ {
		p := inclusionProofs[i]
		t.Run(fmt.Sprintf("proof:%d", i), func(t *testing.T) {
			leafHash, err := rfc6962.DefaultHasher.HashLeaf(leaves[p.leaf-1])
			if err != nil {
				t.Fatalf("HashLeaf(): %v", err)
			}
			if err := verifierCheck(&v, p.leaf-1, p.snapshot, p.proof, roots[p.snapshot-1], leafHash); err != nil {
				t.Errorf("verifierCheck(): %s", err)
			}
		})
	}
}

func TestVerifyInclusionProofGenerated(t *testing.T) {
	var sizes []int64
	for s := 1; s <= 70; s++ {
		sizes = append(sizes, int64(s))
	}
	sizes = append(sizes, []int64{1024, 5050}...)

	tree, v := createTree(0)
	for _, size := range sizes {
		growTree(tree, size)
		root := tree.CurrentRoot().Hash()
		for i := int64(0); i < size; i++ {
			t.Run(fmt.Sprintf("size:%d:index:%d", size, i), func(t *testing.T) {
				leaf, proof := getLeafAndProof(tree, i)
				if err := verifierCheck(&v, i, size, proof, root, leaf); err != nil {
					t.Errorf("verifierCheck(): %v", err)
				}
			})
		}
	}
}

func TestVerifyConsistencyProof(t *testing.T) {
	v := NewLogVerifier(rfc6962.DefaultHasher)

	root1 := []byte("don't care 1")
	root2 := []byte("don't care 2")
	proof1 := [][]byte{}
	proof2 := [][]byte{sha256EmptyTreeHash}

	tests := []struct {
		snap1, snap2 int64
		root1, root2 []byte
		proof        [][]byte
		wantErr      bool
	}{
		{0, 0, root1, root2, proof1, true},
		{1, 1, root1, root2, proof1, true},
		// Snapshots that are always consistent.
		{0, 0, root1, root1, proof1, false},
		{0, 1, root1, root2, proof1, false},
		{1, 1, root2, root2, proof1, false},
		// Time travel to the past.
		{1, 0, root1, root2, proof1, true},
		{2, 1, root1, root2, proof1, true},
		// Empty proof.
		{1, 2, root1, root2, proof1, true},
		// Roots don't match.
		{0, 0, sha256EmptyTreeHash, root2, proof1, true},
		{1, 1, sha256EmptyTreeHash, root2, proof1, true},
		// Roots match but the proof is not empty.
		{0, 0, sha256EmptyTreeHash, sha256EmptyTreeHash, proof2, true},
		{0, 1, sha256EmptyTreeHash, sha256EmptyTreeHash, proof2, true},
		{1, 1, sha256EmptyTreeHash, sha256EmptyTreeHash, proof2, true},
	}
	for i, p := range tests {
		t.Run(fmt.Sprintf("test:%d:snap:%d-%d", i, p.snap1, p.snap2), func(t *testing.T) {
			err := verifierConsistencyCheck(&v, p.snap1, p.snap2, p.root1, p.root2, p.proof)
			if p.wantErr && err == nil {
				t.Errorf("Incorrectly verified")
			} else if !p.wantErr && err != nil {
				t.Errorf("Failed to verify: %v", err)
			}
		})
	}

	for i := 0; i < 4; i++ {
<<<<<<< HEAD
		proof := [][]byte{}
		for j := int64(0); j < consistencyProofs[i].proofLen; j++ {
			proof = append(proof, consistencyProofs[i].proof[j].h)
		}
		snapshot1 := consistencyProofs[i].snapshot1
		snapshot2 := consistencyProofs[i].snapshot2
		err := verifierConsistencyCheck(&v, snapshot1, snapshot2,
			roots[snapshot1-1].h,
			roots[snapshot2-1].h, proof)
		if err != nil {
			t.Errorf("Failed to verify known good proof for i=%d: %s", i, err)
		}
	}
}

func TestVerifyConsistencyProofGenerated(t *testing.T) {
	size := int64(130)
	tree, v := createTree(size)
	roots := make([][]byte, size+1)
	for i := int64(0); i <= size; i++ {
		roots[i] = tree.RootAtSnapshot(i).Hash()
	}

	for i := int64(0); i <= size; i++ {
		for j := i; j <= size; j++ {
			proof := rawProof(tree.SnapshotConsistency(i, j))
			t.Run(fmt.Sprintf("size:%d:consistency:%d-%d", size, i, j), func(t *testing.T) {
				if err := verifierConsistencyCheck(&v, i, j, roots[i], roots[j], proof); err != nil {
					t.Errorf("verifierConsistencyCheck(): %v", err)
				}
			})
		}
=======
		p := consistencyProofs[i]
		t.Run(fmt.Sprintf("proof:%d", i), func(t *testing.T) {
			err := verifierConsistencyCheck(&v, p.snapshot1, p.snapshot2,
				roots[p.snapshot1-1], roots[p.snapshot2-1], p.proof)
			if err != nil {
				t.Fatalf("Failed to verify known good proof: %s", err)
			}
		})
>>>>>>> 75ea77dc
	}
}

func TestPrefixHashFromInclusionProofGenerated(t *testing.T) {
	var sizes []int64
	for s := 1; s <= 258; s++ {
		sizes = append(sizes, int64(s))
	}
	sizes = append(sizes, []int64{1024, 5050, 10000}...)

	tree, v := createTree(0)
	for _, size := range sizes {
		growTree(tree, size)
		root := tree.CurrentRoot().Hash()

		for i := int64(1); i <= size; i++ {
			t.Run(fmt.Sprintf("size:%d:prefix:%d", size, i), func(t *testing.T) {
				leaf, proof := getLeafAndProof(tree, i-1)
				pRoot, err := v.VerifiedPrefixHashFromInclusionProof(i, size, proof, root, leaf)
				if err != nil {
					t.Fatalf("VerifiedPrefixHashFromInclusionProof(): %v", err)
				}
				exp := tree.RootAtSnapshot(i).Hash()
				if !bytes.Equal(pRoot, exp) {
					t.Fatalf("wrong prefix hash: %s, want %s", shortHash(pRoot), shortHash(exp))
				}
			})
		}
	}
}

func TestPrefixHashFromInclusionProofErrors(t *testing.T) {
	size := int64(307)
	tree, v := createTree(size)
	root := tree.CurrentRoot().Hash()

	leaf2, proof2 := getLeafAndProof(tree, 2)
	_, proof3 := getLeafAndProof(tree, 3)
	_, proof301 := getLeafAndProof(tree, 301)

	idxTests := []struct {
		index int64
		size  int64
	}{
		{-1, -1}, {-10, -1}, {-1, -10},
		{10, -1}, {10, 0}, {10, 9}, {0, 10},
		{0, -1}, {0, 0}, {-1, 0},
		{-1, size}, {0, size}, {size, size}, {size + 1, size}, {size + 100, size},
	}
	for _, it := range idxTests {
		if _, err := v.VerifiedPrefixHashFromInclusionProof(it.index, it.size, proof2, root, leaf2); err == nil {
			t.Errorf("VerifiedPrefixHashFromInclusionProof(%d,%d): expected error", it.index, it.size)
		}
	}

	if _, err := v.VerifiedPrefixHashFromInclusionProof(3, size, proof2, root, leaf2); err != nil {
		t.Errorf("VerifiedPrefixHashFromInclusionProof(): %v, expected no error", err)
	}

	// Proof #3 has the same length, but doesn't verify against index #2.
	// Neither does proof #301 as it has a different length.
	for _, proof := range [][][]byte{proof3, proof301} {
		if _, err := v.VerifiedPrefixHashFromInclusionProof(3, size, proof, root, leaf2); err == nil {
			t.Error("VerifiedPrefixHashFromInclusionProof(): expected error")
		}
	}
}

// extend explicitly copies |proof| slice and appends |hashes| to it.
func extend(proof [][]byte, hashes ...[]byte) [][]byte {
	res := make([][]byte, len(proof), len(proof)+len(hashes))
	copy(res, proof)
	return append(res, hashes...)
}

// prepend adds |proof| to the tail of |hashes|.
func prepend(proof [][]byte, hashes ...[]byte) [][]byte {
	return append(hashes, proof...)
}

func dh(h string, expLen int) []byte {
	r, err := hex.DecodeString(h)
	if err != nil {
		panic(err)
	}
	if got := len(r); got != expLen {
		panic(fmt.Sprintf("decode %q: len=%d, want %d", h, got, expLen))
	}
	return r
}

func shortHash(hash []byte) string {
	if len(hash) == 0 {
		return "<empty>"
	}
	return fmt.Sprintf("%x...", hash[:4])
}

func createTree(size int64) (*InMemoryMerkleTree, LogVerifier) {
	tree := NewInMemoryMerkleTree(rfc6962.DefaultHasher)
	growTree(tree, size)
	return tree, NewLogVerifier(rfc6962.DefaultHasher)
}

func growTree(tree *InMemoryMerkleTree, upTo int64) {
	for i := tree.LeafCount(); i < upTo; i++ {
		data := []byte(fmt.Sprintf("data:%d", i))
		tree.AddLeaf(data)
	}
}

func getLeafAndProof(tree *InMemoryMerkleTree, index int64) ([]byte, [][]byte) {
	// Note: InMemoryMerkleTree counts leaves from 1.
	proof := rawProof(tree.PathToCurrentRoot(index + 1))
	leafHash := tree.LeafHash(index + 1)
	return leafHash, proof
}

func rawProof(desc []TreeEntryDescriptor) [][]byte {
	proof := make([][]byte, len(desc))
	for i, d := range desc {
		proof[i] = d.Value.Hash()
	}
	return proof
}<|MERGE_RESOLUTION|>--- conflicted
+++ resolved
@@ -355,19 +355,14 @@
 	}
 
 	for i := 0; i < 4; i++ {
-<<<<<<< HEAD
-		proof := [][]byte{}
-		for j := int64(0); j < consistencyProofs[i].proofLen; j++ {
-			proof = append(proof, consistencyProofs[i].proof[j].h)
-		}
-		snapshot1 := consistencyProofs[i].snapshot1
-		snapshot2 := consistencyProofs[i].snapshot2
-		err := verifierConsistencyCheck(&v, snapshot1, snapshot2,
-			roots[snapshot1-1].h,
-			roots[snapshot2-1].h, proof)
-		if err != nil {
-			t.Errorf("Failed to verify known good proof for i=%d: %s", i, err)
-		}
+		p := consistencyProofs[i]
+		t.Run(fmt.Sprintf("proof:%d", i), func(t *testing.T) {
+			err := verifierConsistencyCheck(&v, p.snapshot1, p.snapshot2,
+				roots[p.snapshot1-1], roots[p.snapshot2-1], p.proof)
+			if err != nil {
+				t.Fatalf("Failed to verify known good proof: %s", err)
+			}
+		})
 	}
 }
 
@@ -388,16 +383,6 @@
 				}
 			})
 		}
-=======
-		p := consistencyProofs[i]
-		t.Run(fmt.Sprintf("proof:%d", i), func(t *testing.T) {
-			err := verifierConsistencyCheck(&v, p.snapshot1, p.snapshot2,
-				roots[p.snapshot1-1], roots[p.snapshot2-1], p.proof)
-			if err != nil {
-				t.Fatalf("Failed to verify known good proof: %s", err)
-			}
-		})
->>>>>>> 75ea77dc
 	}
 }
 
