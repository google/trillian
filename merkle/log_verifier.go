--- conflicted
+++ resolved
@@ -173,22 +173,10 @@
 		return nil, err
 	}
 
-<<<<<<< HEAD
-	inner := innerProofSize(subSize, size)
+	inner := innerProofSize(leaf, size)
 	ch := hashChainer(v)
-	res := ch.chainInnerRightOpen(proof[:inner], subSize)
-	res = ch.chainBorderRightOpen(res, proof[inner:])
-=======
-	// |tail| is the number of proof hashes corresponding to tree nodes below the
-	// split point between paths to leaves |subSize-1| and |size-1|.
-	tail := bits.Len64(uint64(leaf ^ (size - 1)))
-	res := leafHash
-	for i, h := range proof {
-		if i >= tail || (leaf>>uint(i))&1 == 1 {
-			res = v.hasher.HashChildren(h, res)
-		}
-	}
->>>>>>> 5d597894
+	res := ch.chainInnerRight(leafHash, proof[:inner], leaf)
+	res = ch.chainBorderRight(res, proof[inner:])
 	return res, nil
 }
 
