--- conflicted
+++ resolved
@@ -1,6 +1,5 @@
 #!/bin/bash
 
-<<<<<<< HEAD
 set -e
 
 usage() {
@@ -34,6 +33,8 @@
 
 main() {
   collect_vars "$@"
+  
+  readonly TRILLIAN_PATH=$(go list -f '{{.Dir}}' github.com/google/trillian)
 
   # what we're about to do
   if [[ ${VERBOSE} = 'true' ]]
@@ -50,25 +51,9 @@
       mysql $FLAGS -u $DB_USER -e "DROP DATABASE IF EXISTS ${DB_NAME};"
       mysql $FLAGS -u $DB_USER -e "CREATE DATABASE ${DB_NAME};"
       mysql $FLAGS -u $DB_USER -e "GRANT ALL ON ${DB_NAME}.* TO '${DB_NAME}'@'localhost' IDENTIFIED BY 'zaphod';"
-      mysql $FLAGS -u $DB_USER -D ${DB_NAME} < ${GOPATH}/src/github.com/google/trillian/storage/mysql/storage.sql
+      mysql $FLAGS -u $DB_USER -D ${DB_NAME} < ${TRILLIAN_PATH}/storage/mysql/storage.sql
       echo "Reset Complete"
   fi
 }
 
-main "$@"
-=======
-readonly TRILLIAN_PATH=$(go list -f '{{.Dir}}' github.com/google/trillian)
-
-echo "Completely wipe and reset database 'test'."
-read -p "Are you sure? " -n 1 -r
-if [[ $REPLY =~ ^[Yy]$ ]]
-then
-    # User-supplied arguments must be first. This is because some flags, such
-    # as --defaults-extra-file, must be at the start.
-    mysql "$@" -u root -e 'DROP DATABASE IF EXISTS test;'
-    mysql "$@" -u root -e 'CREATE DATABASE test;'
-    mysql "$@" -u root -e "GRANT ALL ON test.* TO 'test'@'localhost' IDENTIFIED BY 'zaphod';"
-    mysql "$@" -u root -D test < ${TRILLIAN_PATH}/storage/mysql/storage.sql
-fi
-echo
->>>>>>> 46881973
+main "$@"