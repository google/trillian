--- conflicted
+++ resolved
@@ -38,53 +38,29 @@
 - id: build_log_server
   name: gcr.io/kaniko-project/executor
   args:
-<<<<<<< HEAD
   - --dockerfile=examples/deployment/docker/log_server/Dockerfile
   - --destination=gcr.io/${PROJECT_ID}/log_server:${COMMIT_SHA}
   - --destination=gcr.io/${PROJECT_ID}/log_server:latest
   - --cache=true
   - --cache-ttl=24h
-=======
-  - build
-  - --file=examples/deployment/docker/log_server/Dockerfile
-  - --tag=gcr.io/${PROJECT_ID}/log_server:${COMMIT_SHA}
-  - --cache-from=gcr.io/${PROJECT_ID}/log_server:latest
-  - .
->>>>>>> 1e6cfe67
   waitFor: ["-"]
 - id: build_log_signer
   name: gcr.io/kaniko-project/executor
   args:
-<<<<<<< HEAD
   - --dockerfile=examples/deployment/docker/log_signer/Dockerfile
   - --destination=gcr.io/${PROJECT_ID}/log_signer:${COMMIT_SHA}
   - --destination=gcr.io/${PROJECT_ID}/log_signer:latest
   - --cache=true
   - --cache-ttl=24h
-=======
-  - build
-  - --file=examples/deployment/docker/log_signer/Dockerfile
-  - --tag=gcr.io/${PROJECT_ID}/log_signer:${COMMIT_SHA}
-  - --cache-from=gcr.io/${PROJECT_ID}/log_signer:latest
-  - .
->>>>>>> 1e6cfe67
   waitFor: ["-"]
 - id: build_map_server
   name: gcr.io/kaniko-project/executor
   args:
-<<<<<<< HEAD
   - --dockerfile=examples/deployment/docker/map_server/Dockerfile
   - --destination=gcr.io/${PROJECT_ID}/map_server:${COMMIT_SHA}
   - --destination=gcr.io/${PROJECT_ID}/map_server:latest
   - --cache=true
   - --cache-ttl=24h
-=======
-  - build
-  - --file=examples/deployment/docker/map_server/Dockerfile
-  - --tag=gcr.io/${PROJECT_ID}/map_server:${COMMIT_SHA}
-  - --cache-from=gcr.io/${PROJECT_ID}/map_server:latest
-  - .
->>>>>>> 1e6cfe67
   waitFor: ["-"]
 - id: build_envsubst
   name: gcr.io/cloud-builders/docker
